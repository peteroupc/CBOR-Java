--- conflicted
+++ resolved
@@ -105,8 +105,8 @@
      * Determines whether this object's mantissa and exponent are equal to those of
      * another object.
      * @param otherValue An arbitrary-precision binary float.
-     * @return {@code true} if this object's mantissa and exponent are equal to
-     * those of another object; otherwise, {@code false}.
+     * @return true if this object's mantissa and exponent are equal to those of
+     * another object; otherwise, false.
      * @throws java.lang.NullPointerException The parameter {@code otherValue} is
      * null.
      * @deprecated Use EFloat from PeterO.Numbers/com.upokecenter.numbers.
@@ -123,8 +123,8 @@
      * Determines whether this object's mantissa and exponent are equal to those of
      * another object.
      * @param other An arbitrary-precision binary float.
-     * @return {@code true} if this object's mantissa and exponent are equal to
-     * those of another object; otherwise, {@code false}.
+     * @return true if this object's mantissa and exponent are equal to those of
+     * another object; otherwise, false.
      * @throws java.lang.NullPointerException The parameter {@code other} is null.
      * @deprecated Use EFloat from PeterO.Numbers/com.upokecenter.numbers.
  */
@@ -141,11 +141,7 @@
      * those of another object and that other object is an
      * arbitrary-precision decimal number.
      * @param obj An arbitrary object.
-<<<<<<< HEAD
-     * @return {@code true} if the objects are equal; otherwise, {@code false}.
-=======
      * @return true if the objects are equal; otherwise, false .
->>>>>>> 99f38ea9
      */
     @Override public boolean equals(Object obj) {
       ExtendedFloat bi = ((obj instanceof ExtendedFloat) ? (ExtendedFloat)obj : null);
@@ -326,12 +322,7 @@
 
     /**
      * Returns whether this object is negative infinity.
-<<<<<<< HEAD
-     * @return {@code true} if this object is negative infinity; otherwise, {@code
-     * false}.
-=======
      * @return true if this object is negative infinity; otherwise, false .
->>>>>>> 99f38ea9
      * @deprecated Use EFloat from PeterO.Numbers/com.upokecenter.numbers.
  */
 @Deprecated
@@ -341,12 +332,7 @@
 
     /**
      * Returns whether this object is positive infinity.
-<<<<<<< HEAD
-     * @return {@code true} if this object is positive infinity; otherwise, {@code
-     * false}.
-=======
      * @return true if this object is positive infinity; otherwise, false .
->>>>>>> 99f38ea9
      * @deprecated Use EFloat from PeterO.Numbers/com.upokecenter.numbers.
  */
 @Deprecated
@@ -356,12 +342,7 @@
 
     /**
      * Returns whether this object is a not-a-number value.
-<<<<<<< HEAD
-     * @return {@code true} if this object is a not-a-number value; otherwise,
-     * {@code false}.
-=======
      * @return true if this object is a not-a-number value; otherwise, false .
->>>>>>> 99f38ea9
      */
     public boolean IsNaN() {
       return this.getEf().IsNaN();
@@ -370,32 +351,18 @@
     /**
      * Gets a value indicating whether this object is positive or negative
      * infinity.
-     * @return {@code true} if this object is positive or negative infinity;
-     * otherwise, {@code false}.
+     * @return true if this object is positive or negative infinity; otherwise,
+     * false.
      */
     public boolean IsInfinity() {
       return this.getEf().IsInfinity();
     }
 
     /**
-<<<<<<< HEAD
-     * Gets a value indicating whether this object is finite (not infinity or NaN).
-     * @return {@code true} if this object is finite (not infinity or NaN);
-     * otherwise, {@code false}.
-     * @deprecated Use EFloat from PeterO.Numbers/com.upokecenter.numbers.
- */
-@Deprecated
-    public final boolean isFinite() {
-        return this.getEf().isFinite();
-      }
-
-    /**
-=======
->>>>>>> 99f38ea9
      * Gets a value indicating whether this object is negative, including negative
      * zero.
-     * @return {@code true} if this object is negative, including negative zero;
-     * otherwise, {@code false}.
+     * @return true if this object is negative, including negative zero; otherwise,
+     * false.
      * @deprecated Use EFloat from PeterO.Numbers/com.upokecenter.numbers.
  */
 @Deprecated
@@ -405,8 +372,7 @@
 
     /**
      * Gets a value indicating whether this object is a quiet not-a-number value.
-     * @return {@code true} if this object is a quiet not-a-number value;
-     * otherwise, {@code false}.
+     * @return true if this object is a quiet not-a-number value; otherwise, false.
      * @deprecated Use EFloat from PeterO.Numbers/com.upokecenter.numbers.
  */
 @Deprecated
@@ -417,8 +383,8 @@
     /**
      * Gets a value indicating whether this object is a signaling not-a-number
      * value.
-     * @return {@code true} if this object is a signaling not-a-number value;
-     * otherwise, {@code false}.
+     * @return true if this object is a signaling not-a-number value; otherwise,
+     * false.
      * @deprecated Use EFloat from PeterO.Numbers/com.upokecenter.numbers.
  */
 @Deprecated
@@ -445,2090 +411,7 @@
         return this.getEf().signum();
       }
 
-<<<<<<< HEAD
-    /**
-     * Gets a value indicating whether this object&#x27;s value equals 0.
-     * @return {@code true} if this object's value equals 0; otherwise, {@code
-     * false}.
-     * @deprecated Use EFloat from PeterO.Numbers/com.upokecenter.numbers.
- */
-@Deprecated
-    public final boolean isZero() {
-        return this.getEf().isZero();
-      }
-
     final EFloat getEf() {
         return this.ef;
       }
-
-    /**
-     * Gets the absolute value of this object.
-     * @return An arbitrary-precision binary float.
-     * @deprecated Use EFloat from PeterO.Numbers/com.upokecenter.numbers.
- */
-@Deprecated
-    public ExtendedFloat Abs() {
-      return new ExtendedFloat(this.getEf().Abs(null));
-    }
-
-    /**
-     * Gets an object with the same value as this one, but with the sign reversed.
-     * @return An arbitrary-precision binary float. If this value is positive zero,
-     * returns positive zero.
-     * @deprecated Use EFloat from PeterO.Numbers/com.upokecenter.numbers.
- */
-@Deprecated
-    public ExtendedFloat Negate() {
-      return new ExtendedFloat(this.getEf().Negate(null));
-    }
-
-    /**
-     * Divides this object by another binary float and returns the result. When
-     * possible, the result will be exact.
-     * @param divisor The number to divide by.
-     * @return The quotient of the two numbers. Signals FlagDivideByZero and
-     * returns infinity if the divisor is 0 and the dividend is nonzero.
-     * Signals FlagInvalid and returns not-a-number (NaN) if the divisor and
-     * the dividend are 0.
-     * @throws ArithmeticException The result can't be exact because it would have
-     * a nonterminating binary expansion.
-     * @throws java.lang.NullPointerException The parameter {@code divisor} is null.
-     * @deprecated Use EFloat from PeterO.Numbers/com.upokecenter.numbers.
- */
-@Deprecated
-    public ExtendedFloat Divide(ExtendedFloat divisor) {
-      if (divisor == null) {
-        throw new NullPointerException("divisor");
-      }
-      return new ExtendedFloat(this.getEf().Divide(divisor.getEf()));
-    }
-
-    /**
-     * Divides this object by another binary float and returns a result with the
-     * same exponent as this object (the dividend).
-     * @param divisor The number to divide by.
-     * @param rounding The rounding mode to use if the result must be scaled down
-     * to have the same exponent as this value.
-     * @return The quotient of the two numbers. Signals FlagDivideByZero and
-     * returns infinity if the divisor is 0 and the dividend is nonzero.
-     * Signals FlagInvalid and returns not-a-number (NaN) if the divisor and
-     * the dividend are 0.
-     * @throws ArithmeticException The rounding mode is Rounding.Unnecessary and
-     * the result is not exact.
-     * @throws java.lang.NullPointerException The parameter {@code divisor} is null.
-     * @deprecated Use EFloat from PeterO.Numbers/com.upokecenter.numbers.
- */
-@Deprecated
-    public ExtendedFloat DivideToSameExponent(
-ExtendedFloat divisor,
-Rounding rounding) {
-      if (divisor == null) {
-        throw new NullPointerException("divisor");
-      }
-      return new ExtendedFloat(
-this.getEf().DivideToSameExponent(
-divisor.getEf(),
-ExtendedDecimal.ToERounding(rounding)));
-    }
-
-    /**
-     * Divides two arbitrary-precision binary floats, and returns the integer part
-     * of the result, rounded down, with the preferred exponent set to this
-     * value's exponent minus the divisor's exponent.
-     * @param divisor The number to divide by.
-     * @return The integer part of the quotient of the two objects. Signals
-     * FlagDivideByZero and returns infinity if the divisor is 0 and the
-     * dividend is nonzero. Signals FlagInvalid and returns not-a-number
-     * (NaN) if the divisor and the dividend are 0.
-     * @throws java.lang.NullPointerException The parameter {@code divisor} is null.
-     * @deprecated Use EFloat from PeterO.Numbers/com.upokecenter.numbers.
- */
-@Deprecated
-    public ExtendedFloat DivideToIntegerNaturalScale(ExtendedFloat divisor) {
-      if (divisor == null) {
-        throw new NullPointerException("divisor");
-      }
-      return new ExtendedFloat(this.getEf().DivideToIntegerNaturalScale(divisor.getEf()));
-    }
-
-    /**
-     * Removes trailing zeros from this object&#x27;s mantissa. For example, 1.00
-     * becomes 1. <p>If this object's value is 0, changes the exponent to
-     * 0.</p>
-     * @param ctx A precision context to control precision, rounding, and exponent
-     * range of the result. If HasFlags of the context is true, will also
-     * store the flags resulting from the operation (the flags are in
-     * addition to the pre-existing flags). Can be null.
-     * @return This value with trailing zeros removed. Note that if the result has
-     * a very high exponent and the context says to clamp high exponents,
-     * there may still be some trailing zeros in the mantissa.
-     * @deprecated Use EFloat from PeterO.Numbers/com.upokecenter.numbers.
- */
-@Deprecated
-    public ExtendedFloat Reduce(PrecisionContext ctx) {
-      try {
-        return new ExtendedFloat(this.getEf().Reduce(ctx == null ? null : ctx.getEc()));
-      } catch (ETrapException ex) {
-        throw TrapException.Create(ex);
-      }
-    }
-
-    /**
-     * Calculates the remainder of a number by the formula this - ((this / divisor)
-     * * divisor).
-     * @param divisor The number to divide by.
-     * @return An arbitrary-precision binary float.
-     * @throws java.lang.NullPointerException The parameter {@code divisor} is null.
-     * @deprecated Use EFloat from PeterO.Numbers/com.upokecenter.numbers.
- */
-@Deprecated
-    public ExtendedFloat RemainderNaturalScale(ExtendedFloat divisor) {
-      if (divisor == null) {
-        throw new NullPointerException("divisor");
-      }
-      return new ExtendedFloat(this.getEf().RemainderNaturalScale(divisor.getEf()));
-    }
-
-    /**
-     * Calculates the remainder of a number by the formula this - ((this / divisor)
-     * * divisor).
-     * @param divisor The number to divide by.
-     * @param ctx A precision context object to control the precision, rounding,
-     * and exponent range of the integer part of the result. This context
-     * will be used only in the division portion of the remainder
-     * calculation. Flags will be set on the given context only if the
-     * context's HasFlags is true and the integer part of the division
-     * result doesn't fit the precision and exponent range without rounding.
-     * @return An arbitrary-precision binary float.
-     * @throws java.lang.NullPointerException The parameter {@code divisor} is null.
-     * @deprecated Use EFloat from PeterO.Numbers/com.upokecenter.numbers.
- */
-@Deprecated
-    public ExtendedFloat RemainderNaturalScale(
-ExtendedFloat divisor,
-PrecisionContext ctx) {
-      try {
-        if (divisor == null) {
-          throw new NullPointerException("divisor");
-        }
-
-        return new ExtendedFloat(
-this.getEf().RemainderNaturalScale(
-divisor.getEf(),
-ctx == null ? null : ctx.getEc()));
-      } catch (ETrapException ex) {
-        throw TrapException.Create(ex);
-      }
-    }
-
-    /**
-     * Divides two arbitrary-precision binary floats, and gives a particular
-     * exponent to the result.
-     * @param divisor An arbitrary-precision binary float.
-     * @param desiredExponentSmall The desired exponent. A negative number places
-     * the cutoff point to the right of the usual decimal point. A positive
-     * number places the cutoff point to the left of the usual decimal
-     * point.
-     * @param ctx A precision context object to control the rounding mode to use if
-     * the result must be scaled down to have the same exponent as this
-     * value. If the precision given in the context is other than 0, calls
-     * the Quantize method with both arguments equal to the result of the
-     * operation (and can signal FlagInvalid and return NaN if the result
-     * doesn't fit the given precision). If HasFlags of the context is true,
-     * will also store the flags resulting from the operation (the flags are
-     * in addition to the pre-existing flags). Can be null, in which case
-     * the default rounding mode is HalfEven.
-     * @return The quotient of the two objects. Signals FlagDivideByZero and
-     * returns infinity if the divisor is 0 and the dividend is nonzero.
-     * Signals FlagInvalid and returns not-a-number (NaN) if the divisor and
-     * the dividend are 0. Signals FlagInvalid and returns not-a-number
-     * (NaN) if the context defines an exponent range and the desired
-     * exponent is outside that range.
-     * @throws ArithmeticException The rounding mode is Rounding.Unnecessary and
-     * the result is not exact.
-     * @throws java.lang.NullPointerException The parameter {@code divisor} is null.
-     * @deprecated Use EFloat from PeterO.Numbers/com.upokecenter.numbers.
- */
-@Deprecated
-    public ExtendedFloat DivideToExponent(
-ExtendedFloat divisor,
-long desiredExponentSmall,
-PrecisionContext ctx) {
-      try {
-        if (divisor == null) {
-          throw new NullPointerException("divisor");
-        }
-
-        return new ExtendedFloat(
-this.getEf().DivideToExponent(
-divisor.getEf(),
-desiredExponentSmall,
-ctx == null ? null : ctx.getEc()));
-      } catch (ETrapException ex) {
-        throw TrapException.Create(ex);
-      }
-    }
-
-    /**
-     * Divides this arbitrary-precision binary float by another arbitrary-precision
-     * binary float object. The preferred exponent for the result is this
-     * object's exponent minus the divisor's exponent.
-     * @param divisor The number to divide by.
-     * @param ctx A precision context to control precision, rounding, and exponent
-     * range of the result. If HasFlags of the context is true, will also
-     * store the flags resulting from the operation (the flags are in
-     * addition to the pre-existing flags). Can be null.
-     * @return The quotient of the two objects. Signals FlagDivideByZero and
-     * returns infinity if the divisor is 0 and the dividend is nonzero.
-     * Signals FlagInvalid and returns not-a-number (NaN) if the divisor and
-     * the dividend are 0.
-     * @throws ArithmeticException Either {@code ctx} is null or {@code ctx} 's
-     * precision is 0, and the result would have a nonterminating binary
-     * expansion; or, the rounding mode is Rounding.Unnecessary and the
-     * result is not exact.
-     * @throws java.lang.NullPointerException The parameter {@code divisor} is null.
-     * @deprecated Use EFloat from PeterO.Numbers/com.upokecenter.numbers.
- */
-@Deprecated
-    public ExtendedFloat Divide(
-ExtendedFloat divisor,
-PrecisionContext ctx) {
-      try {
-        if (divisor == null) {
-          throw new NullPointerException("divisor");
-        }
-        return new ExtendedFloat(
-this.getEf().Divide(
-divisor.getEf(),
-ctx == null ? null : ctx.getEc()));
-      } catch (ETrapException ex) {
-        throw TrapException.Create(ex);
-      }
-    }
-
-    /**
-     * Divides two arbitrary-precision binary floats, and gives a particular
-     * exponent to the result.
-     * @param divisor An arbitrary-precision binary float.
-     * @param desiredExponentSmall The desired exponent. A negative number places
-     * the cutoff point to the right of the usual decimal point. A positive
-     * number places the cutoff point to the left of the usual decimal
-     * point.
-     * @param rounding The rounding mode to use if the result must be scaled down
-     * to have the same exponent as this value.
-     * @return The quotient of the two objects. Signals FlagDivideByZero and
-     * returns infinity if the divisor is 0 and the dividend is nonzero.
-     * Signals FlagInvalid and returns not-a-number (NaN) if the divisor and
-     * the dividend are 0.
-     * @throws ArithmeticException The rounding mode is Rounding.Unnecessary and
-     * the result is not exact.
-     * @throws java.lang.NullPointerException The parameter {@code divisor} is null.
-     * @deprecated Use EFloat from PeterO.Numbers/com.upokecenter.numbers.
- */
-@Deprecated
-    public ExtendedFloat DivideToExponent(
-ExtendedFloat divisor,
-long desiredExponentSmall,
-Rounding rounding) {
-      if (divisor == null) {
-        throw new NullPointerException("divisor");
-      }
-      return new ExtendedFloat(
-this.getEf().DivideToExponent(
-divisor.getEf(),
-desiredExponentSmall,
-ExtendedDecimal.ToERounding(rounding)));
-    }
-
-    /**
-     * Divides two arbitrary-precision binary floats, and gives a particular
-     * exponent to the result.
-     * @param divisor An arbitrary-precision binary float.
-     * @param exponent The desired exponent. A negative number places the cutoff
-     * point to the right of the usual decimal point. A positive number
-     * places the cutoff point to the left of the usual decimal point.
-     * @param ctx A precision context object to control the rounding mode to use if
-     * the result must be scaled down to have the same exponent as this
-     * value. If the precision given in the context is other than 0, calls
-     * the Quantize method with both arguments equal to the result of the
-     * operation (and can signal FlagInvalid and return NaN if the result
-     * doesn't fit the given precision). If HasFlags of the context is true,
-     * will also store the flags resulting from the operation (the flags are
-     * in addition to the pre-existing flags). Can be null, in which case
-     * the default rounding mode is HalfEven.
-     * @return The quotient of the two objects. Signals FlagDivideByZero and
-     * returns infinity if the divisor is 0 and the dividend is nonzero.
-     * Signals FlagInvalid and returns not-a-number (NaN) if the divisor and
-     * the dividend are 0. Signals FlagInvalid and returns not-a-number
-     * (NaN) if the context defines an exponent range and the desired
-     * exponent is outside that range.
-     * @throws ArithmeticException The rounding mode is Rounding.Unnecessary and
-     * the result is not exact.
-     * @throws java.lang.NullPointerException The parameter {@code divisor} or {@code
-     * exponent} is null.
-     * @deprecated Use EFloat from PeterO.Numbers/com.upokecenter.numbers.
- */
-@Deprecated
-    public ExtendedFloat DivideToExponent(
-ExtendedFloat divisor,
-BigInteger exponent,
-PrecisionContext ctx) {
-      try {
-        if (divisor == null) {
-          throw new NullPointerException("divisor");
-        }
-        if (exponent == null) {
-          throw new NullPointerException("exponent");
-        }
-
-        return new ExtendedFloat(
-   this.getEf().DivideToExponent(
-   divisor.getEf(),
-   exponent.getEi(),
-   ctx == null ? null : ctx.getEc()));
-      } catch (ETrapException ex) {
-        throw TrapException.Create(ex);
-      }
-    }
-
-    /**
-     * Divides two arbitrary-precision binary floats, and gives a particular
-     * exponent to the result.
-     * @param divisor An arbitrary-precision binary float.
-     * @param desiredExponent The desired exponent. A negative number places the
-     * cutoff point to the right of the usual decimal point. A positive
-     * number places the cutoff point to the left of the usual decimal
-     * point.
-     * @param rounding The rounding mode to use if the result must be scaled down
-     * to have the same exponent as this value.
-     * @return The quotient of the two objects. Signals FlagDivideByZero and
-     * returns infinity if the divisor is 0 and the dividend is nonzero.
-     * Signals FlagInvalid and returns not-a-number (NaN) if the divisor and
-     * the dividend are 0.
-     * @throws ArithmeticException The rounding mode is Rounding.Unnecessary and
-     * the result is not exact.
-     * @throws java.lang.NullPointerException The parameter {@code divisor} or {@code
-     * desiredExponent} is null.
-     * @deprecated Use EFloat from PeterO.Numbers/com.upokecenter.numbers.
- */
-@Deprecated
-    public ExtendedFloat DivideToExponent(
-ExtendedFloat divisor,
-BigInteger desiredExponent,
-Rounding rounding) {
-      if (divisor == null) {
-        throw new NullPointerException("divisor");
-      }
-      if (desiredExponent == null) {
-        throw new NullPointerException("desiredExponent");
-      }
-      return new ExtendedFloat(
-this.getEf().DivideToExponent(
-divisor.getEf(),
-desiredExponent.getEi(),
-ExtendedDecimal.ToERounding(rounding)));
-    }
-
-    /**
-     * Finds the absolute value of this object (if it&#x27;s negative, it becomes
-     * positive).
-     * @param context A precision context to control precision, rounding, and
-     * exponent range of the result. If HasFlags of the context is true,
-     * will also store the flags resulting from the operation (the flags are
-     * in addition to the pre-existing flags). Can be null.
-     * @return The absolute value of this object.
-     * @deprecated Use EFloat from PeterO.Numbers/com.upokecenter.numbers.
- */
-@Deprecated
-    public ExtendedFloat Abs(PrecisionContext context) {
-      try {
-        return new ExtendedFloat(this.getEf().Abs(context == null ? null :
-            context.getEc()));
-      } catch (ETrapException ex) {
-        throw TrapException.Create(ex);
-      }
-    }
-
-    /**
-     * Returns a binary float with the same value as this object but with the sign
-     * reversed.
-     * @param context A precision context to control precision, rounding, and
-     * exponent range of the result. If HasFlags of the context is true,
-     * will also store the flags resulting from the operation (the flags are
-     * in addition to the pre-existing flags). Can be null.
-     * @return An arbitrary-precision binary float. If this value is positive zero,
-     * returns positive zero.
-     * @throws java.lang.NullPointerException The parameter {@code context} is null.
-     * @deprecated Use EFloat from PeterO.Numbers/com.upokecenter.numbers.
- */
-@Deprecated
-    public ExtendedFloat Negate(PrecisionContext context) {
-      try {
-        if (context == null) {
-          throw new NullPointerException("context");
-        }
-        return new ExtendedFloat(this.getEf().Negate(context == null ? null :
-             context.getEc()));
-      } catch (ETrapException ex) {
-        throw TrapException.Create(ex);
-      }
-    }
-
-    /**
-     * Adds this object and another binary float and returns the result.
-     * @param otherValue An arbitrary-precision binary float.
-     * @return The sum of the two objects.
-     * @throws java.lang.NullPointerException The parameter {@code otherValue} is
-     * null.
-     * @deprecated Use EFloat from PeterO.Numbers/com.upokecenter.numbers.
- */
-@Deprecated
-    public ExtendedFloat Add(ExtendedFloat otherValue) {
-      if (otherValue == null) {
-        throw new NullPointerException("otherValue");
-      }
-      return new ExtendedFloat(this.getEf().Add(otherValue.getEf()));
-    }
-
-    /**
-     * Subtracts an arbitrary-precision binary float from this instance and returns
-     * the result..
-     * @param otherValue An arbitrary-precision binary float.
-     * @return The difference of the two objects.
-     * @throws java.lang.NullPointerException The parameter {@code otherValue} is
-     * null.
-     * @deprecated Use EFloat from PeterO.Numbers/com.upokecenter.numbers.
- */
-@Deprecated
-    public ExtendedFloat Subtract(ExtendedFloat otherValue) {
-      if (otherValue == null) {
-        throw new NullPointerException("otherValue");
-      }
-      return new ExtendedFloat(this.getEf().Subtract(otherValue.getEf()));
-    }
-
-    /**
-     * Subtracts an arbitrary-precision binary float from this instance.
-     * @param otherValue An arbitrary-precision binary float.
-     * @param ctx A precision context to control precision, rounding, and exponent
-     * range of the result. If HasFlags of the context is true, will also
-     * store the flags resulting from the operation (the flags are in
-     * addition to the pre-existing flags). Can be null.
-     * @return The difference of the two objects.
-     * @throws java.lang.NullPointerException The parameter {@code otherValue} is
-     * null.
-     * @deprecated Use EFloat from PeterO.Numbers/com.upokecenter.numbers.
- */
-@Deprecated
-    public ExtendedFloat Subtract(
-ExtendedFloat otherValue,
-PrecisionContext ctx) {
-      try {
-        if (otherValue == null) {
-          throw new NullPointerException("otherValue");
-        }
-
-        return new ExtendedFloat(
-this.getEf().Subtract(
-otherValue.getEf(),
-ctx == null ? null : ctx.getEc()));
-      } catch (ETrapException ex) {
-        throw TrapException.Create(ex);
-      }
-    }
-
-    /**
-     * Multiplies two binary floats. The resulting exponent will be the sum of the
-     * exponents of the two binary floats.
-     * @param otherValue Another binary float.
-     * @return The product of the two binary floats.
-     * @throws java.lang.NullPointerException The parameter {@code otherValue} is
-     * null.
-     * @deprecated Use EFloat from PeterO.Numbers/com.upokecenter.numbers.
- */
-@Deprecated
-    public ExtendedFloat Multiply(ExtendedFloat otherValue) {
-      if (otherValue == null) {
-        throw new NullPointerException("otherValue");
-      }
-      return new ExtendedFloat(this.getEf().Multiply(otherValue.getEf()));
-    }
-
-    /**
-     * Multiplies by one binary float, and then adds another binary float.
-     * @param multiplicand The value to multiply.
-     * @param augend The value to add.
-     * @return The result this * multiplicand + augend.
-     * @throws java.lang.NullPointerException The parameter {@code multiplicand} or
-     * {@code augend} is null.
-     * @deprecated Use EFloat from PeterO.Numbers/com.upokecenter.numbers.
- */
-@Deprecated
-    public ExtendedFloat MultiplyAndAdd(
-ExtendedFloat multiplicand,
-ExtendedFloat augend) {
-      if (multiplicand == null) {
-        throw new NullPointerException("multiplicand");
-      }
-      if (augend == null) {
-        throw new NullPointerException("augend");
-      }
-      return new ExtendedFloat(
-this.getEf().MultiplyAndAdd(
-multiplicand.getEf(),
-augend.getEf()));
-    }
-
-    /**
-     * Divides this object by another object, and returns the integer part of the
-     * result, with the preferred exponent set to this value's exponent
-     * minus the divisor's exponent.
-     * @param divisor The number to divide by.
-     * @param ctx A precision context object to control the precision, rounding,
-     * and exponent range of the integer part of the result. Flags will be
-     * set on the given context only if the context's HasFlags is true and
-     * the integer part of the result doesn't fit the precision and exponent
-     * range without rounding.
-     * @return The integer part of the quotient of the two objects. Returns null if
-     * the return value would overflow the exponent range. A caller can
-     * handle a null return value by treating it as positive infinity if
-     * both operands have the same sign or as negative infinity if both
-     * operands have different signs. Signals FlagDivideByZero and returns
-     * infinity if the divisor is 0 and the dividend is nonzero. Signals
-     * FlagInvalid and returns not-a-number (NaN) if the divisor and the
-     * dividend are 0.
-     * @throws ArithmeticException The rounding mode is Rounding.Unnecessary and
-     * the integer part of the result is not exact.
-     * @throws java.lang.NullPointerException The parameter {@code divisor} is null.
-     * @deprecated Use EFloat from PeterO.Numbers/com.upokecenter.numbers.
- */
-@Deprecated
-    public ExtendedFloat DivideToIntegerNaturalScale(
-ExtendedFloat divisor,
-PrecisionContext ctx) {
-      try {
-        if (divisor == null) {
-          throw new NullPointerException("divisor");
-        }
-
-        return new ExtendedFloat(
-this.getEf().DivideToIntegerNaturalScale(
-divisor.getEf(),
-ctx == null ? null : ctx.getEc()));
-      } catch (ETrapException ex) {
-        throw TrapException.Create(ex);
-      }
-    }
-
-    /**
-     * Divides this object by another object, and returns the integer part of the
-     * result, with the exponent set to 0.
-     * @param divisor The number to divide by.
-     * @param ctx A precision context object to control the precision. The rounding
-     * and exponent range settings of this context are ignored. If HasFlags
-     * of the context is true, will also store the flags resulting from the
-     * operation (the flags are in addition to the pre-existing flags). Can
-     * be null.
-     * @return The integer part of the quotient of the two objects. The exponent
-     * will be set to 0. Signals FlagDivideByZero and returns infinity if
-     * the divisor is 0 and the dividend is nonzero. Signals FlagInvalid and
-     * returns not-a-number (NaN) if the divisor and the dividend are 0, or
-     * if the result doesn't fit the given precision.
-     * @throws java.lang.NullPointerException The parameter {@code divisor} is null.
-     * @deprecated Use EFloat from PeterO.Numbers/com.upokecenter.numbers.
- */
-@Deprecated
-    public ExtendedFloat DivideToIntegerZeroScale(
-ExtendedFloat divisor,
-PrecisionContext ctx) {
-      try {
-        if (divisor == null) {
-          throw new NullPointerException("divisor");
-        }
-
-        return new ExtendedFloat(
-this.getEf().DivideToIntegerZeroScale(
-divisor.getEf(),
-ctx == null ? null : ctx.getEc()));
-      } catch (ETrapException ex) {
-        throw TrapException.Create(ex);
-      }
-    }
-
-    /**
-     * Finds the remainder that results when dividing two arbitrary-precision
-     * binary floats.
-     * @param divisor An arbitrary-precision binary float.
-     * @param ctx A PrecisionContext object.
-     * @return The remainder of the two objects.
-     * @throws java.lang.NullPointerException The parameter {@code divisor} is null.
-     * @deprecated Use EFloat from PeterO.Numbers/com.upokecenter.numbers.
- */
-@Deprecated
-    public ExtendedFloat Remainder(
-ExtendedFloat divisor,
-PrecisionContext ctx) {
-      try {
-        if (divisor == null) {
-          throw new NullPointerException("divisor");
-        }
-
-        return new ExtendedFloat(
-this.getEf().Remainder(
-divisor.getEf(),
-ctx == null ? null : ctx.getEc()));
-      } catch (ETrapException ex) {
-        throw TrapException.Create(ex);
-      }
-    }
-
-    /**
-     * Finds the distance to the closest multiple of the given divisor, based on
-     * the result of dividing this object's value by another object's value.
-     * <ul> <li>If this and the other object divide evenly, the result is
-     * 0.</li> <li>If the remainder's absolute value is less than half of
-     * the divisor's absolute value, the result has the same sign as this
-     * object and will be the distance to the closest multiple.</li> <li>If
-     * the remainder's absolute value is more than half of the divisor' s
-     * absolute value, the result has the opposite sign of this object and
-     * will be the distance to the closest multiple.</li> <li>If the
-     * remainder's absolute value is exactly half of the divisor's absolute
-     * value, the result has the opposite sign of this object if the
-     * quotient, rounded down, is odd, and has the same sign as this object
-     * if the quotient, rounded down, is even, and the result's absolute
-     * value is half of the divisor's absolute value.</li></ul> This
-     * function is also known as the "IEEE Remainder" function.
-     * @param divisor The number to divide by.
-     * @param ctx A precision context object to control the precision. The rounding
-     * and exponent range settings of this context are ignored (the rounding
-     * mode is always treated as HalfEven). If HasFlags of the context is
-     * true, will also store the flags resulting from the operation (the
-     * flags are in addition to the pre-existing flags). Can be null.
-     * @return The distance of the closest multiple. Signals FlagInvalid and
-     * returns not-a-number (NaN) if the divisor is 0, or either the result
-     * of integer division (the quotient) or the remainder wouldn't fit the
-     * given precision.
-     * @throws java.lang.NullPointerException The parameter {@code divisor} is null.
-     * @deprecated Use EFloat from PeterO.Numbers/com.upokecenter.numbers.
- */
-@Deprecated
-    public ExtendedFloat RemainderNear(
-ExtendedFloat divisor,
-PrecisionContext ctx) {
-      try {
-        if (divisor == null) {
-          throw new NullPointerException("divisor");
-        }
-
-        return new ExtendedFloat(
-this.getEf().RemainderNear(
-divisor.getEf(),
-ctx == null ? null : ctx.getEc()));
-      } catch (ETrapException ex) {
-        throw TrapException.Create(ex);
-      }
-    }
-
-    /**
-     * Finds the largest value that's smaller than the given value.
-     * @param ctx A precision context object to control the precision and exponent
-     * range of the result. The rounding mode from this context is ignored.
-     * If HasFlags of the context is true, will also store the flags
-     * resulting from the operation (the flags are in addition to the
-     * pre-existing flags).
-     * @return Returns the largest value that's less than the given value. Returns
-     * negative infinity if the result is negative infinity.
-     * @throws IllegalArgumentException The parameter {@code ctx} is null, the
-     * precision is 0, or {@code ctx} has an unlimited exponent range.
-     * @deprecated Use EFloat from PeterO.Numbers/com.upokecenter.numbers.
- */
-@Deprecated
-    public ExtendedFloat NextMinus(PrecisionContext ctx) {
-      try {
-        return new ExtendedFloat(this.getEf().NextMinus(ctx == null ? null :
-            ctx.getEc()));
-      } catch (ETrapException ex) {
-        throw TrapException.Create(ex);
-      }
-    }
-
-    /**
-     * Finds the smallest value that's greater than the given value.
-     * @param ctx A precision context object to control the precision and exponent
-     * range of the result. The rounding mode from this context is ignored.
-     * If HasFlags of the context is true, will also store the flags
-     * resulting from the operation (the flags are in addition to the
-     * pre-existing flags).
-     * @return Returns the smallest value that's greater than the given value.
-     * @throws IllegalArgumentException The parameter {@code ctx} is null, the
-     * precision is 0, or {@code ctx} has an unlimited exponent range.
-     * @deprecated Use EFloat from PeterO.Numbers/com.upokecenter.numbers.
- */
-@Deprecated
-    public ExtendedFloat NextPlus(PrecisionContext ctx) {
-      try {
-        return new ExtendedFloat(this.getEf().NextPlus(ctx == null ? null : ctx.getEc()));
-      } catch (ETrapException ex) {
-        throw TrapException.Create(ex);
-      }
-    }
-
-    /**
-     * Finds the next value that is closer to the other object's value than this
-     * object's value.
-     * @param otherValue An arbitrary-precision binary float.
-     * @param ctx A precision context object to control the precision and exponent
-     * range of the result. The rounding mode from this context is ignored.
-     * If HasFlags of the context is true, will also store the flags
-     * resulting from the operation (the flags are in addition to the
-     * pre-existing flags).
-     * @return Returns the next value that is closer to the other object' s value
-     * than this object's value.
-     * @throws IllegalArgumentException The parameter {@code ctx} is null, the
-     * precision is 0, or {@code ctx} has an unlimited exponent range.
-     * @throws java.lang.NullPointerException The parameter {@code otherValue} is
-     * null.
-     * @deprecated Use EFloat from PeterO.Numbers/com.upokecenter.numbers.
- */
-@Deprecated
-    public ExtendedFloat NextToward(
-ExtendedFloat otherValue,
-PrecisionContext ctx) {
-      try {
-        if (otherValue == null) {
-          throw new NullPointerException("otherValue");
-        }
-
-        return new ExtendedFloat(
-this.getEf().NextToward(
-otherValue.getEf(),
-ctx == null ? null : ctx.getEc()));
-      } catch (ETrapException ex) {
-        throw TrapException.Create(ex);
-      }
-    }
-
-    /**
-     * Gets the greater value between two binary floats.
-     * @param first An arbitrary-precision binary float.
-     * @param second Another arbitrary-precision binary float.
-     * @param ctx A precision context to control precision, rounding, and exponent
-     * range of the result. If HasFlags of the context is true, will also
-     * store the flags resulting from the operation (the flags are in
-     * addition to the pre-existing flags). Can be null.
-     * @return The larger value of the two objects.
-     * @throws java.lang.NullPointerException The parameter {@code first} or {@code
-     * second} is null.
-     * @deprecated Use EFloat from PeterO.Numbers/com.upokecenter.numbers.
- */
-@Deprecated
-    public static ExtendedFloat Max(
-ExtendedFloat first,
-ExtendedFloat second,
-PrecisionContext ctx) {
-      if (first == null) {
-        throw new NullPointerException("first");
-      }
-      if (second == null) {
-        throw new NullPointerException("second");
-      }
-
-      return new ExtendedFloat(
-EFloat.Max(
-first.getEf(),
-second.getEf(),
-ctx == null ? null : ctx.getEc()));
-    }
-
-    /**
-     * Gets the lesser value between two binary floats.
-     * @param first An arbitrary-precision binary float.
-     * @param second Another arbitrary-precision binary float.
-     * @param ctx A precision context to control precision, rounding, and exponent
-     * range of the result. If HasFlags of the context is true, will also
-     * store the flags resulting from the operation (the flags are in
-     * addition to the pre-existing flags). Can be null.
-     * @return The smaller value of the two objects.
-     * @throws java.lang.NullPointerException The parameter {@code first} or {@code
-     * second} is null.
-     * @deprecated Use EFloat from PeterO.Numbers/com.upokecenter.numbers.
- */
-@Deprecated
-    public static ExtendedFloat Min(
-ExtendedFloat first,
-ExtendedFloat second,
-PrecisionContext ctx) {
-      if (first == null) {
-        throw new NullPointerException("first");
-      }
-      if (second == null) {
-        throw new NullPointerException("second");
-      }
-
-      return new ExtendedFloat(
-EFloat.Min(
-first.getEf(),
-second.getEf(),
-ctx == null ? null : ctx.getEc()));
-    }
-
-    /**
-     * Gets the greater value between two values, ignoring their signs. If the
-     * absolute values are equal, has the same effect as Max.
-     * @param first Another arbitrary-precision binary float.
-     * @param second An arbitrary-precision binary float. (3).
-     * @param ctx A precision context to control precision, rounding, and exponent
-     * range of the result. If HasFlags of the context is true, will also
-     * store the flags resulting from the operation (the flags are in
-     * addition to the pre-existing flags). Can be null.
-     * @return An arbitrary-precision binary float.
-     * @throws java.lang.NullPointerException The parameter {@code first} or {@code
-     * second} is null.
-     * @deprecated Use EFloat from PeterO.Numbers/com.upokecenter.numbers.
- */
-@Deprecated
-    public static ExtendedFloat MaxMagnitude(
-ExtendedFloat first,
-ExtendedFloat second,
-PrecisionContext ctx) {
-      if (first == null) {
-        throw new NullPointerException("first");
-      }
-      if (second == null) {
-        throw new NullPointerException("second");
-      }
-
-      return new ExtendedFloat(
-EFloat.MaxMagnitude(
-first.getEf(),
-second.getEf(),
-ctx == null ? null : ctx.getEc()));
-    }
-
-    /**
-     * Gets the lesser value between two values, ignoring their signs. If the
-     * absolute values are equal, has the same effect as Min.
-     * @param first Another arbitrary-precision binary float.
-     * @param second An arbitrary-precision binary float. (3).
-     * @param ctx A precision context to control precision, rounding, and exponent
-     * range of the result. If HasFlags of the context is true, will also
-     * store the flags resulting from the operation (the flags are in
-     * addition to the pre-existing flags). Can be null.
-     * @return An arbitrary-precision binary float.
-     * @throws java.lang.NullPointerException The parameter {@code first} or {@code
-     * second} is null.
-     * @deprecated Use EFloat from PeterO.Numbers/com.upokecenter.numbers.
- */
-@Deprecated
-    public static ExtendedFloat MinMagnitude(
-ExtendedFloat first,
-ExtendedFloat second,
-PrecisionContext ctx) {
-      if (first == null) {
-        throw new NullPointerException("first");
-      }
-      if (second == null) {
-        throw new NullPointerException("second");
-      }
-
-      return new ExtendedFloat(
-EFloat.MinMagnitude(
-first.getEf(),
-second.getEf(),
-ctx == null ? null : ctx.getEc()));
-    }
-
-    /**
-     * Gets the greater value between two binary floats.
-     * @param first An arbitrary-precision binary float.
-     * @param second Another arbitrary-precision binary float.
-     * @return The larger value of the two objects.
-     * @throws java.lang.NullPointerException The parameter {@code first} or {@code
-     * second} is null.
-     * @deprecated Use EFloat from PeterO.Numbers/com.upokecenter.numbers.
- */
-@Deprecated
-    public static ExtendedFloat Max(
-ExtendedFloat first,
-ExtendedFloat second) {
-      if (first == null) {
-        throw new NullPointerException("first");
-      }
-      if (second == null) {
-        throw new NullPointerException("second");
-      }
-      return new ExtendedFloat(EFloat.Max(first.getEf(), second.getEf()));
-    }
-
-    /**
-     * Gets the lesser value between two binary floats.
-     * @param first An arbitrary-precision binary float.
-     * @param second Another arbitrary-precision binary float.
-     * @return The smaller value of the two objects.
-     * @throws java.lang.NullPointerException The parameter {@code first} or {@code
-     * second} is null.
-     * @deprecated Use EFloat from PeterO.Numbers/com.upokecenter.numbers.
- */
-@Deprecated
-    public static ExtendedFloat Min(
-ExtendedFloat first,
-ExtendedFloat second) {
-      if (first == null) {
-        throw new NullPointerException("first");
-      }
-      if (second == null) {
-        throw new NullPointerException("second");
-      }
-      return new ExtendedFloat(EFloat.Min(first.getEf(), second.getEf()));
-    }
-
-    /**
-     * Gets the greater value between two values, ignoring their signs. If the
-     * absolute values are equal, has the same effect as Max.
-     * @param first Another arbitrary-precision binary float.
-     * @param second An arbitrary-precision binary float. (3).
-     * @return An arbitrary-precision binary float.
-     * @throws java.lang.NullPointerException The parameter {@code first} or {@code
-     * second} is null.
-     * @deprecated Use EFloat from PeterO.Numbers/com.upokecenter.numbers.
- */
-@Deprecated
-    public static ExtendedFloat MaxMagnitude(
-ExtendedFloat first,
-ExtendedFloat second) {
-      if (first == null) {
-        throw new NullPointerException("first");
-      }
-      if (second == null) {
-        throw new NullPointerException("second");
-      }
-      return new ExtendedFloat(EFloat.MaxMagnitude(first.getEf(), second.getEf()));
-    }
-
-    /**
-     * Gets the lesser value between two values, ignoring their signs. If the
-     * absolute values are equal, has the same effect as Min.
-     * @param first Another arbitrary-precision binary float.
-     * @param second An arbitrary-precision binary float. (3).
-     * @return An arbitrary-precision binary float.
-     * @throws java.lang.NullPointerException The parameter {@code first} or {@code
-     * second} is null.
-     * @deprecated Use EFloat from PeterO.Numbers/com.upokecenter.numbers.
- */
-@Deprecated
-    public static ExtendedFloat MinMagnitude(
-ExtendedFloat first,
-ExtendedFloat second) {
-      if (first == null) {
-        throw new NullPointerException("first");
-      }
-      if (second == null) {
-        throw new NullPointerException("second");
-      }
-      return new ExtendedFloat(EFloat.MinMagnitude(first.getEf(), second.getEf()));
-    }
-
-    /**
-     * Compares the mathematical values of this object and another object,
-     * accepting NaN values. <p>This method is not consistent with the
-     * Equals method because two different numbers with the same
-     * mathematical value, but different exponents, will compare as
-     * equal.</p> <p>In this method, negative zero and positive zero are
-     * considered equal.</p> <p>If this object or the other object is a
-     * quiet NaN or signaling NaN, this method will not trigger an error.
-     * Instead, NaN will compare greater than any other number, including
-     * infinity. Two different NaN values will be considered equal.</p>
-     * @param other An arbitrary-precision binary float.
-     * @return Less than 0 if this object's value is less than the other value, or
-     * greater than 0 if this object's value is greater than the other value
-     * or if {@code other} is null, or 0 if both values are equal.
-     * @throws java.lang.NullPointerException The parameter {@code other} is null.
-     * @deprecated Use EFloat from PeterO.Numbers/com.upokecenter.numbers.
- */
-@Deprecated
-    public int compareTo(ExtendedFloat other) {
-      if (other == null) {
-        throw new NullPointerException("other");
-      }
-      return this.getEf().compareTo(other.getEf());
-    }
-
-    /**
-     * Compares the mathematical values of this object and another object. <p>In
-     * this method, negative zero and positive zero are considered
-     * equal.</p> <p>If this object or the other object is a quiet NaN or
-     * signaling NaN, this method returns a quiet NaN, and will signal a
-     * FlagInvalid flag if either is a signaling NaN.</p>
-     * @param other An arbitrary-precision binary float.
-     * @param ctx A precision context. The precision, rounding, and exponent range
-     * are ignored. If HasFlags of the context is true, will store the flags
-     * resulting from the operation (the flags are in addition to the
-     * pre-existing flags). Can be null.
-     * @return Quiet NaN if this object or the other object is NaN, or 0 if both
-     * objects have the same value, or -1 if this object is less than the
-     * other value, or 1 if this object is greater.
-     * @throws java.lang.NullPointerException The parameter {@code other} is null.
-     * @deprecated Use EFloat from PeterO.Numbers/com.upokecenter.numbers.
- */
-@Deprecated
-    public ExtendedFloat CompareToWithContext(
-ExtendedFloat other,
-PrecisionContext ctx) {
-      try {
-        if (other == null) {
-          throw new NullPointerException("other");
-        }
-
-        return new ExtendedFloat(
-this.getEf().CompareToWithContext(
-other.getEf(),
-ctx == null ? null : ctx.getEc()));
-      } catch (ETrapException ex) {
-        throw TrapException.Create(ex);
-      }
-    }
-
-    /**
-     * Compares the mathematical values of this object and another object, treating
-     * quiet NaN as signaling. <p>In this method, negative zero and positive
-     * zero are considered equal.</p> <p>If this object or the other object
-     * is a quiet NaN or signaling NaN, this method will return a quiet NaN
-     * and will signal a FlagInvalid flag.</p>
-     * @param other An arbitrary-precision binary float.
-     * @param ctx A precision context. The precision, rounding, and exponent range
-     * are ignored. If HasFlags of the context is true, will store the flags
-     * resulting from the operation (the flags are in addition to the
-     * pre-existing flags). Can be null.
-     * @return Quiet NaN if this object or the other object is NaN, or 0 if both
-     * objects have the same value, or -1 if this object is less than the
-     * other value, or 1 if this object is greater.
-     * @throws java.lang.NullPointerException The parameter {@code other} is null.
-     * @deprecated Use EFloat from PeterO.Numbers/com.upokecenter.numbers.
- */
-@Deprecated
-    public ExtendedFloat CompareToSignal(
-ExtendedFloat other,
-PrecisionContext ctx) {
-      try {
-        if (other == null) {
-          throw new NullPointerException("other");
-        }
-
-        return new ExtendedFloat(
-this.getEf().CompareToSignal(
-other.getEf(),
-ctx == null ? null : ctx.getEc()));
-      } catch (ETrapException ex) {
-        throw TrapException.Create(ex);
-      }
-    }
-
-    /**
-     * Finds the sum of this object and another object. The result's exponent is
-     * set to the lower of the exponents of the two operands.
-     * @param otherValue The number to add to.
-     * @param ctx A precision context to control precision, rounding, and exponent
-     * range of the result. If HasFlags of the context is true, will also
-     * store the flags resulting from the operation (the flags are in
-     * addition to the pre-existing flags). Can be null.
-     * @return The sum of thisValue and the other object.
-     * @throws java.lang.NullPointerException The parameter {@code otherValue} is
-     * null.
-     * @deprecated Use EFloat from PeterO.Numbers/com.upokecenter.numbers.
- */
-@Deprecated
-    public ExtendedFloat Add(
-ExtendedFloat otherValue,
-PrecisionContext ctx) {
-      try {
-        if (otherValue == null) {
-          throw new NullPointerException("otherValue");
-        }
-
-        return new ExtendedFloat(
-this.getEf().Add(
-otherValue.getEf(),
-ctx == null ? null : ctx.getEc()));
-      } catch (ETrapException ex) {
-        throw TrapException.Create(ex);
-      }
-    }
-
-    /**
-     * Returns a binary float with the same value but a new exponent.
-     * @param desiredExponent An arbitrary-precision integer.
-     * @param ctx A PrecisionContext object.
-     * @return A binary float with the same value as this object but with the
-     * exponent changed. Signals FlagInvalid and returns not-a-number (NaN)
-     * if an overflow error occurred, or the rounded result can't fit the
-     * given precision, or if the context defines an exponent range and the
-     * given exponent is outside that range.
-     * @throws java.lang.NullPointerException The parameter {@code desiredExponent}
-     * is null.
-     * @deprecated Use EFloat from PeterO.Numbers/com.upokecenter.numbers.
- */
-@Deprecated
-    public ExtendedFloat Quantize(
-BigInteger desiredExponent,
-PrecisionContext ctx) {
-      try {
-        if (desiredExponent == null) {
-          throw new NullPointerException("desiredExponent");
-        }
-
-        return new ExtendedFloat(
-this.getEf().Quantize(
-desiredExponent.getEi(),
-ctx == null ? null : ctx.getEc()));
-      } catch (ETrapException ex) {
-        throw TrapException.Create(ex);
-      }
-    }
-
-    /**
-     * Returns a binary float with the same value but a new exponent.
-     * @param desiredExponentSmall A 32-bit signed integer.
-     * @param ctx A PrecisionContext object.
-     * @return A binary float with the same value as this object but with the
-     * exponent changed. Signals FlagInvalid and returns not-a-number (NaN)
-     * if an overflow error occurred, or the rounded result can't fit the
-     * given precision, or if the context defines an exponent range and the
-     * given exponent is outside that range.
-     * @deprecated Use EFloat from PeterO.Numbers/com.upokecenter.numbers.
- */
-@Deprecated
-    public ExtendedFloat Quantize(
-int desiredExponentSmall,
-PrecisionContext ctx) {
-      try {
-        return new ExtendedFloat(
-this.getEf().Quantize(
-desiredExponentSmall,
-ctx == null ? null : ctx.getEc()));
-      } catch (ETrapException ex) {
-        throw TrapException.Create(ex);
-      }
-    }
-
-    /**
-     * Returns a binary float with the same value as this object but with the same
-     * exponent as another binary float.
-     * @param otherValue A binary float containing the desired exponent of the
-     * result. The mantissa is ignored. The exponent is the number of
-     * fractional digits in the result, expressed as a negative number. Can
-     * also be positive, which eliminates lower-order places from the
-     * number. For example, -3 means round to the thousandth (10^-3,
-     * 0.0001), and 3 means round to the thousand (10^3, 1000). A value of 0
-     * rounds the number to an integer.
-     * @param ctx A precision context to control precision and rounding of the
-     * result. If HasFlags of the context is true, will also store the flags
-     * resulting from the operation (the flags are in addition to the
-     * pre-existing flags). Can be null, in which case the default rounding
-     * mode is HalfEven.
-     * @return A binary float with the same value as this object but with the
-     * exponent changed. Signals FlagInvalid and returns not-a-number (NaN)
-     * if an overflow error occurred, or the result can't fit the given
-     * precision without rounding. Signals FlagInvalid and returns
-     * not-a-number (NaN) if the new exponent is outside of the valid range
-     * of the precision context, if it defines an exponent range.
-     * @throws java.lang.NullPointerException The parameter {@code otherValue} is
-     * null.
-     * @deprecated Use EFloat from PeterO.Numbers/com.upokecenter.numbers.
- */
-@Deprecated
-    public ExtendedFloat Quantize(
-ExtendedFloat otherValue,
-PrecisionContext ctx) {
-      try {
-        if (otherValue == null) {
-          throw new NullPointerException("otherValue");
-        }
-        return new ExtendedFloat(
-this.getEf().Quantize(
-otherValue.getEf(),
-ctx == null ? null : ctx.getEc()));
-      } catch (ETrapException ex) {
-        throw TrapException.Create(ex);
-      }
-    }
-
-    /**
-     * Returns a binary number with the same value as this object but rounded to an
-     * integer, and signals an inexact flag if the result would be inexact.
-     * @param ctx A precision context to control precision and rounding of the
-     * result. If HasFlags of the context is true, will also store the flags
-     * resulting from the operation (the flags are in addition to the
-     * pre-existing flags). Can be null, in which case the default rounding
-     * mode is HalfEven.
-     * @return A binary number rounded to the closest integer representable in the
-     * given precision. Signals FlagInvalid and returns not-a-number (NaN)
-     * if the result can't fit the given precision without rounding. Signals
-     * FlagInvalid and returns not-a-number (NaN) if the precision context
-     * defines an exponent range, the new exponent must be changed to 0 when
-     * rounding, and 0 is outside of the valid range of the precision
-     * context.
-     * @deprecated Use EFloat from PeterO.Numbers/com.upokecenter.numbers.
- */
-@Deprecated
-    public ExtendedFloat RoundToIntegralExact(PrecisionContext ctx) {
-      try {
-        return new ExtendedFloat(this.getEf().RoundToIntegralExact(ctx == null ?
-             null : ctx.getEc()));
-      } catch (ETrapException ex) {
-        throw TrapException.Create(ex);
-      }
-    }
-
-    /**
-     * Returns a binary number with the same value as this object but rounded to an
-     * integer, without adding the FlagInexact or FlagRounded flags.
-     * @param ctx A precision context to control precision and rounding of the
-     * result. If HasFlags of the context is true, will also store the flags
-     * resulting from the operation (the flags are in addition to the
-     * pre-existing flags), except that this function will never add the
-     * FlagRounded and FlagInexact flags (the only difference between this
-     * and RoundToExponentExact). Can be null, in which case the default
-     * rounding mode is HalfEven.
-     * @return A binary number rounded to the closest integer representable in the
-     * given precision, meaning if the result can't fit the precision,
-     * additional digits are discarded to make it fit. Signals FlagInvalid
-     * and returns not-a-number (NaN) if the precision context defines an
-     * exponent range, the new exponent must be changed to 0 when rounding,
-     * and 0 is outside of the valid range of the precision context.
-     * @deprecated Use EFloat from PeterO.Numbers/com.upokecenter.numbers.
- */
-@Deprecated
-    public ExtendedFloat RoundToIntegralNoRoundedFlag(PrecisionContext ctx) {
-      try {
-        return new
-        ExtendedFloat(this.getEf().RoundToIntegralNoRoundedFlag(ctx == null ?
-            null : ctx.getEc()));
-      } catch (ETrapException ex) {
-        throw TrapException.Create(ex);
-      }
-    }
-
-    /**
-     * Returns a binary number with the same value as this object but rounded to
-     * the given exponent, and signals an inexact flag if the result would
-     * be inexact.
-     * @param exponent The minimum exponent the result can have. This is the
-     * maximum number of fractional digits in the result, expressed as a
-     * negative number. Can also be positive, which eliminates lower-order
-     * places from the number. For example, -3 means round to the sixteenth
-     * (10b^-3, 0.0001b), and 3 means round to the sixteen-place (10b^3,
-     * 1000b). A value of 0 rounds the number to an integer.
-     * @param ctx A PrecisionContext object.
-     * @return A binary number rounded to the closest value representable in the
-     * given precision. Signals FlagInvalid and returns not-a-number (NaN)
-     * if the result can't fit the given precision without rounding. Signals
-     * FlagInvalid and returns not-a-number (NaN) if the precision context
-     * defines an exponent range, the new exponent must be changed to the
-     * given exponent when rounding, and the given exponent is outside of
-     * the valid range of the precision context.
-     * @throws java.lang.NullPointerException The parameter {@code exponent} is null.
-     * @deprecated Use EFloat from PeterO.Numbers/com.upokecenter.numbers.
- */
-@Deprecated
-    public ExtendedFloat RoundToExponentExact(
-BigInteger exponent,
-PrecisionContext ctx) {
-      try {
-        if (exponent == null) {
-          throw new NullPointerException("exponent");
-        }
-
-        return new ExtendedFloat(
-this.getEf().RoundToExponentExact(
-exponent.getEi(),
-ctx == null ? null : ctx.getEc()));
-      } catch (ETrapException ex) {
-        throw TrapException.Create(ex);
-      }
-    }
-
-    /**
-     * Returns a binary number with the same value as this object but rounded to a
-     * new exponent if necessary.
-     * @param exponent The minimum exponent the result can have. This is the
-     * maximum number of fractional digits in the result, expressed as a
-     * negative number. Can also be positive, which eliminates lower-order
-     * places from the number. For example, -3 means round to the sixteenth
-     * (10b^-3, 0.0001b), and 3 means round to the sixteen-place (10b^3,
-     * 1000b). A value of 0 rounds the number to an integer.
-     * @param ctx A precision context to control precision, rounding, and exponent
-     * range of the result. If HasFlags of the context is true, will also
-     * store the flags resulting from the operation (the flags are in
-     * addition to the pre-existing flags). Can be null, in which case the
-     * default rounding mode is HalfEven.
-     * @return A binary number rounded to the closest value representable in the
-     * given precision, meaning if the result can't fit the precision,
-     * additional digits are discarded to make it fit. Signals FlagInvalid
-     * and returns not-a-number (NaN) if the precision context defines an
-     * exponent range, the new exponent must be changed to the given
-     * exponent when rounding, and the given exponent is outside of the
-     * valid range of the precision context.
-     * @throws java.lang.NullPointerException The parameter {@code exponent} is null.
-     * @deprecated Use EFloat from PeterO.Numbers/com.upokecenter.numbers.
- */
-@Deprecated
-    public ExtendedFloat RoundToExponent(
-BigInteger exponent,
-PrecisionContext ctx) {
-      try {
-        if (exponent == null) {
-          throw new NullPointerException("exponent");
-        }
-
-        return new ExtendedFloat(
-this.getEf().RoundToExponent(
-exponent.getEi(),
-ctx == null ? null : ctx.getEc()));
-      } catch (ETrapException ex) {
-        throw TrapException.Create(ex);
-      }
-    }
-
-    /**
-     * Returns a binary number with the same value as this object but rounded to
-     * the given exponent, and signals an inexact flag if the result would
-     * be inexact.
-     * @param exponentSmall The minimum exponent the result can have. This is the
-     * maximum number of fractional digits in the result, expressed as a
-     * negative number. Can also be positive, which eliminates lower-order
-     * places in the number. For example, -3 means round to the sixteenth
-     * (10b^-3, 0.0001b), and 3 means round to the sixteen-place (10b^3,
-     * 1000b). A value of 0 rounds the number to an integer.
-     * @param ctx A PrecisionContext object.
-     * @return A binary number rounded to the closest value representable in the
-     * given precision. Signals FlagInvalid and returns not-a-number (NaN)
-     * if the result can't fit the given precision without rounding. Signals
-     * FlagInvalid and returns not-a-number (NaN) if the precision context
-     * defines an exponent range, the new exponent must be changed to the
-     * given exponent when rounding, and the given exponent is outside of
-     * the valid range of the precision context.
-     * @deprecated Use EFloat from PeterO.Numbers/com.upokecenter.numbers.
- */
-@Deprecated
-    public ExtendedFloat RoundToExponentExact(
-int exponentSmall,
-PrecisionContext ctx) {
-      try {
-        return new ExtendedFloat(
-this.getEf().RoundToExponentExact(
-exponentSmall,
-ctx == null ? null : ctx.getEc()));
-      } catch (ETrapException ex) {
-        throw TrapException.Create(ex);
-      }
-    }
-
-    /**
-     * Returns a binary number with the same value as this object but rounded to a
-     * new exponent if necessary.
-     * @param exponentSmall The minimum exponent the result can have. This is the
-     * maximum number of fractional digits in the result, expressed as a
-     * negative number. Can also be positive, which eliminates lower-order
-     * places in the number. For example, -3 means round to the sixteenth
-     * (10b^-3, 0.0001b), and 3 means round to the sixteen-place (10b^3,
-     * 1000b). A value of 0 rounds the number to an integer.
-     * @param ctx A precision context to control precision, rounding, and exponent
-     * range of the result. If HasFlags of the context is true, will also
-     * store the flags resulting from the operation (the flags are in
-     * addition to the pre-existing flags). Can be null, in which case the
-     * default rounding mode is HalfEven.
-     * @return A binary number rounded to the closest value representable in the
-     * given precision, meaning if the result can't fit the precision,
-     * additional digits are discarded to make it fit. Signals FlagInvalid
-     * and returns not-a-number (NaN) if the precision context defines an
-     * exponent range, the new exponent must be changed to the given
-     * exponent when rounding, and the given exponent is outside of the
-     * valid range of the precision context.
-     * @deprecated Use EFloat from PeterO.Numbers/com.upokecenter.numbers.
- */
-@Deprecated
-    public ExtendedFloat RoundToExponent(
-int exponentSmall,
-PrecisionContext ctx) {
-      try {
-        return new ExtendedFloat(
-this.getEf().RoundToExponent(
-exponentSmall,
-ctx == null ? null : ctx.getEc()));
-      } catch (ETrapException ex) {
-        throw TrapException.Create(ex);
-      }
-    }
-
-    /**
-     * Multiplies two binary floats. The resulting scale will be the sum of the
-     * scales of the two binary floats. The result's sign is positive if
-     * both operands have the same sign, and negative if they have different
-     * signs.
-     * @param op Another binary float.
-     * @param ctx A precision context to control precision, rounding, and exponent
-     * range of the result. If HasFlags of the context is true, will also
-     * store the flags resulting from the operation (the flags are in
-     * addition to the pre-existing flags). Can be null.
-     * @return The product of the two binary floats.
-     * @throws java.lang.NullPointerException The parameter {@code op} is null.
-     * @deprecated Use EFloat from PeterO.Numbers/com.upokecenter.numbers.
- */
-@Deprecated
-    public ExtendedFloat Multiply(
-ExtendedFloat op,
-PrecisionContext ctx) {
-      try {
-        if (op == null) {
-          throw new NullPointerException("op");
-        }
-
-        return new ExtendedFloat(
-this.getEf().Multiply(
-op.getEf(),
-ctx == null ? null : ctx.getEc()));
-      } catch (ETrapException ex) {
-        throw TrapException.Create(ex);
-      }
-    }
-
-    /**
-     * Multiplies by one value, and then adds another value.
-     * @param op The value to multiply.
-     * @param augend The value to add.
-     * @param ctx A precision context to control precision, rounding, and exponent
-     * range of the result. If HasFlags of the context is true, will also
-     * store the flags resulting from the operation (the flags are in
-     * addition to the pre-existing flags). Can be null.
-     * @return The result thisValue * multiplicand + augend.
-     * @throws java.lang.NullPointerException The parameter {@code op} or {@code
-     * augend} is null.
-     * @deprecated Use EFloat from PeterO.Numbers/com.upokecenter.numbers.
- */
-@Deprecated
-    public ExtendedFloat MultiplyAndAdd(
-ExtendedFloat op,
-ExtendedFloat augend,
-PrecisionContext ctx) {
-      try {
-        if (op == null) {
-          throw new NullPointerException("op");
-        }
-        if (augend == null) {
-          throw new NullPointerException("augend");
-        }
-
-        return new ExtendedFloat(
-this.getEf().MultiplyAndAdd(
-op.getEf(),
-augend.getEf(),
-ctx == null ? null : ctx.getEc()));
-      } catch (ETrapException ex) {
-        throw TrapException.Create(ex);
-      }
-    }
-
-    /**
-     * Multiplies by one value, and then subtracts another value.
-     * @param op The value to multiply.
-     * @param subtrahend The value to subtract.
-     * @param ctx A precision context to control precision, rounding, and exponent
-     * range of the result. If HasFlags of the context is true, will also
-     * store the flags resulting from the operation (the flags are in
-     * addition to the pre-existing flags). Can be null.
-     * @return The result thisValue * multiplicand - subtrahend.
-     * @throws java.lang.NullPointerException The parameter {@code op} or {@code
-     * subtrahend} is null.
-     * @deprecated Use EFloat from PeterO.Numbers/com.upokecenter.numbers.
- */
-@Deprecated
-    public ExtendedFloat MultiplyAndSubtract(
-ExtendedFloat op,
-ExtendedFloat subtrahend,
-PrecisionContext ctx) {
-      try {
-        if (op == null) {
-          throw new NullPointerException("op");
-        }
-        if (subtrahend == null) {
-          throw new NullPointerException("subtrahend");
-        }
-
-        return new ExtendedFloat(
-   this.getEf().MultiplyAndSubtract(
-   op.getEf(),
-   subtrahend.getEf(),
-   ctx == null ? null : ctx.getEc()));
-      } catch (ETrapException ex) {
-        throw TrapException.Create(ex);
-      }
-    }
-
-    /**
-     * Rounds this object&#x27;s value to a given precision, using the given
-     * rounding mode and range of exponent.
-     * @param ctx A context for controlling the precision, rounding mode, and
-     * exponent range. Can be null.
-     * @return The closest value to this object's value, rounded to the specified
-     * precision. Returns the same value as this object if {@code ctx} is
-     * null or the precision and exponent range are unlimited.
-     * @deprecated Use EFloat from PeterO.Numbers/com.upokecenter.numbers.
- */
-@Deprecated
-    public ExtendedFloat RoundToPrecision(PrecisionContext ctx) {
-      try {
-        return new ExtendedFloat(this.getEf().RoundToPrecision(ctx == null ? null :
-               ctx.getEc()));
-      } catch (ETrapException ex) {
-        throw TrapException.Create(ex);
-      }
-    }
-
-    /**
-     * Rounds this object&#x27;s value to a given precision, using the given
-     * rounding mode and range of exponent, and also converts negative zero
-     * to positive zero.
-     * @param ctx A context for controlling the precision, rounding mode, and
-     * exponent range. Can be null.
-     * @return The closest value to this object's value, rounded to the specified
-     * precision. Returns the same value as this object if {@code ctx} is
-     * null or the precision and exponent range are unlimited.
-     * @deprecated Use EFloat from PeterO.Numbers/com.upokecenter.numbers.
- */
-@Deprecated
-    public ExtendedFloat Plus(PrecisionContext ctx) {
-      try {
-        return new ExtendedFloat(this.getEf().Plus(ctx == null ? null : ctx.getEc()));
-      } catch (ETrapException ex) {
-        throw TrapException.Create(ex);
-      }
-    }
-
-    /**
-     * Rounds this object&#x27;s value to a given maximum bit length, using the
-     * given rounding mode and range of exponent.
-     * @param ctx A context for controlling the precision, rounding mode, and
-     * exponent range. The precision is interpreted as the maximum bit
-     * length of the mantissa. Can be null.
-     * @return The closest value to this object's value, rounded to the specified
-     * precision. Returns the same value as this object if {@code ctx} is
-     * null or the precision and exponent range are unlimited.
-     * @deprecated Use EFloat from PeterO.Numbers/com.upokecenter.numbers.
- */
-@Deprecated
-    public ExtendedFloat RoundToBinaryPrecision(PrecisionContext ctx) {
-      if (ctx == null) {
-        return this;
-      }
-      PrecisionContext ctx2 = ctx.Copy().WithPrecisionInBits(true);
-      ExtendedFloat ret = this.RoundToPrecision(ctx2);
-      if (ctx2.getHasFlags()) {
-        ctx.setFlags(ctx2.getFlags());
-      }
-      return ret;
-    }
-
-    /**
-     * Finds the square root of this object's value.
-     * @param ctx A precision context to control precision, rounding, and exponent
-     * range of the result. If HasFlags of the context is true, will also
-     * store the flags resulting from the operation (the flags are in
-     * addition to the pre-existing flags). <i>This parameter cannot be
-     * null, as the square root function's results are generally not exact
-     * for many inputs.</i>
-     * @return The square root. Signals the flag FlagInvalid and returns NaN if
-     * this object is less than 0 (the square root would be a complex
-     * number, but the return value is still NaN).
-     * @throws IllegalArgumentException The parameter {@code ctx} is null or the
-     * precision is unlimited (the context's Precision property is 0).
-     * @deprecated Use EFloat from PeterO.Numbers/com.upokecenter.numbers.
- */
-@Deprecated
-    public ExtendedFloat SquareRoot(PrecisionContext ctx) {
-      try {
-        return new ExtendedFloat(this.getEf().SquareRoot(ctx == null ? null :
-             ctx.getEc()));
-      } catch (ETrapException ex) {
-        throw TrapException.Create(ex);
-      }
-    }
-
-    /**
-     * Finds e (the base of natural logarithms) raised to the power of this
-     * object's value.
-     * @param ctx A precision context to control precision, rounding, and exponent
-     * range of the result. If HasFlags of the context is true, will also
-     * store the flags resulting from the operation (the flags are in
-     * addition to the pre-existing flags). <i>This parameter cannot be
-     * null, as the exponential function's results are generally not
-     * exact.</i>
-     * @return Exponential of this object. If this object's value is 1, returns an
-     * approximation to " e" within the given precision.
-     * @throws IllegalArgumentException The parameter {@code ctx} is null or the
-     * precision is unlimited (the context's Precision property is 0).
-     * @deprecated Use EFloat from PeterO.Numbers/com.upokecenter.numbers.
- */
-@Deprecated
-    public ExtendedFloat Exp(PrecisionContext ctx) {
-      try {
-        return new ExtendedFloat(this.getEf().Exp(ctx == null ? null : ctx.getEc()));
-      } catch (ETrapException ex) {
-        throw TrapException.Create(ex);
-      }
-    }
-
-    /**
-     * Finds the natural logarithm of this object, that is, the power (exponent)
-     * that e (the base of natural logarithms) must be raised to in order to
-     * equal this object's value.
-     * @param ctx A precision context to control precision, rounding, and exponent
-     * range of the result. If HasFlags of the context is true, will also
-     * store the flags resulting from the operation (the flags are in
-     * addition to the pre-existing flags). <i>This parameter cannot be
-     * null, as the ln function's results are generally not exact.</i>
-     * @return Ln(this object). Signals the flag FlagInvalid and returns NaN if
-     * this object is less than 0 (the result would be a complex number with
-     * a real part equal to Ln of this object's absolute value and an
-     * imaginary part equal to pi, but the return value is still NaN.).
-     * @throws IllegalArgumentException The parameter {@code ctx} is null or the
-     * precision is unlimited (the context's Precision property is 0).
-     * @deprecated Use EFloat from PeterO.Numbers/com.upokecenter.numbers.
- */
-@Deprecated
-    public ExtendedFloat Log(PrecisionContext ctx) {
-      try {
-        return new ExtendedFloat(this.getEf().Log(ctx == null ? null : ctx.getEc()));
-      } catch (ETrapException ex) {
-        throw TrapException.Create(ex);
-      }
-    }
-
-    /**
-     * Finds the base-10 logarithm of this object, that is, the power (exponent)
-     * that the number 10 must be raised to in order to equal this
-     * object&#x27;s value.
-     * @param ctx A precision context to control precision, rounding, and exponent
-     * range of the result. If HasFlags of the context is true, will also
-     * store the flags resulting from the operation (the flags are in
-     * addition to the pre-existing flags). <i>This parameter cannot be
-     * null, as the ln function's results are generally not exact.</i>
-     * @return Ln(this object)/Ln(10). Signals the flag FlagInvalid and returns
-     * not-a-number (NaN) if this object is less than 0. Signals FlagInvalid
-     * and returns not-a-number (NaN) if the parameter {@code ctx} is null
-     * or the precision is unlimited (the context's Precision property is
-     * 0).
-     * @deprecated Use EFloat from PeterO.Numbers/com.upokecenter.numbers.
- */
-@Deprecated
-    public ExtendedFloat Log10(PrecisionContext ctx) {
-      try {
-        return new ExtendedFloat(this.getEf().Log10(ctx == null ? null : ctx.getEc()));
-      } catch (ETrapException ex) {
-        throw TrapException.Create(ex);
-      }
-    }
-
-    /**
-     * Raises this object's value to the given exponent.
-     * @param exponent An arbitrary-precision binary float.
-     * @param ctx A PrecisionContext object.
-     * @return This^exponent. Signals the flag FlagInvalid and returns NaN if this
-     * object and exponent are both 0; or if this value is less than 0 and
-     * the exponent either has a fractional part or is infinity.
-     * @throws IllegalArgumentException The parameter {@code ctx} is null or the
-     * precision is unlimited (the context's Precision property is 0), and
-     * the exponent has a fractional part.
-     * @throws java.lang.NullPointerException The parameter {@code exponent} is null.
-     * @deprecated Use EFloat from PeterO.Numbers/com.upokecenter.numbers.
- */
-@Deprecated
-    public ExtendedFloat Pow(ExtendedFloat exponent, PrecisionContext ctx) {
-      try {
-        if (exponent == null) {
-          throw new NullPointerException("exponent");
-        }
-        return new ExtendedFloat(
-this.getEf().Pow(
-exponent.getEf(),
-ctx == null ? null : ctx.getEc()));
-      } catch (ETrapException ex) {
-        throw TrapException.Create(ex);
-      }
-    }
-
-    /**
-     * Raises this object&#x27;s value to the given exponent.
-     * @param exponentSmall A 32-bit signed integer.
-     * @param ctx A precision context to control precision, rounding, and exponent
-     * range of the result. If HasFlags of the context is true, will also
-     * store the flags resulting from the operation (the flags are in
-     * addition to the pre-existing flags).
-     * @return This^exponent. Signals the flag FlagInvalid and returns NaN if this
-     * object and exponent are both 0.
-     * @deprecated Use EFloat from PeterO.Numbers/com.upokecenter.numbers.
- */
-@Deprecated
-    public ExtendedFloat Pow(int exponentSmall, PrecisionContext ctx) {
-      try {
-        return new ExtendedFloat(
-this.getEf().Pow(
-exponentSmall,
-ctx == null ? null : ctx.getEc()));
-      } catch (ETrapException ex) {
-        throw TrapException.Create(ex);
-      }
-    }
-
-    /**
-     * Raises this object&#x27;s value to the given exponent.
-     * @param exponentSmall A 32-bit signed integer.
-     * @return This^exponent. Returns not-a-number (NaN) if this object and
-     * exponent are both 0.
-     * @deprecated Use EFloat from PeterO.Numbers/com.upokecenter.numbers.
- */
-@Deprecated
-    public ExtendedFloat Pow(int exponentSmall) {
-      return new ExtendedFloat(this.getEf().Pow(exponentSmall));
-    }
-
-    /**
-     * Finds the constant &#x3c0;, the circumference of a circle divided by its
-     * diameter.
-     * @param ctx A precision context to control precision, rounding, and exponent
-     * range of the result. If HasFlags of the context is true, will also
-     * store the flags resulting from the operation (the flags are in
-     * addition to the pre-existing flags). <i>This parameter cannot be
-     * null, as &#x3c0; can never be represented exactly.</i>
-     * @return The constant π rounded to the given precision.
-     * @throws IllegalArgumentException The parameter {@code ctx} is null or the
-     * precision is unlimited (the context's Precision property is 0).
-     * @deprecated Use EFloat from PeterO.Numbers/com.upokecenter.numbers.
- */
-@Deprecated
-    public static ExtendedFloat PI(PrecisionContext ctx) {
-      return new ExtendedFloat(EFloat.PI(ctx == null ? null : ctx.getEc()));
-    }
-
-    /**
-     * Returns a number similar to this number but with the radix point moved to
-     * the left.
-     * @param places A 32-bit signed integer.
-     * @return An arbitrary-precision binary float.
-     * @deprecated Use EFloat from PeterO.Numbers/com.upokecenter.numbers.
- */
-@Deprecated
-    public ExtendedFloat MovePointLeft(int places) {
-      return new ExtendedFloat(this.getEf().MovePointLeft(places));
-    }
-
-    /**
-     * Returns a number similar to this number but with the radix point moved to
-     * the left.
-     * @param places A 32-bit signed integer.
-     * @param ctx A precision context to control precision, rounding, and exponent
-     * range of the result. If HasFlags of the context is true, will also
-     * store the flags resulting from the operation (the flags are in
-     * addition to the pre-existing flags). Can be null.
-     * @return An arbitrary-precision binary float.
-     * @deprecated Use EFloat from PeterO.Numbers/com.upokecenter.numbers.
- */
-@Deprecated
-    public ExtendedFloat MovePointLeft(int places, PrecisionContext ctx) {
-      try {
-        return new ExtendedFloat(
-this.getEf().MovePointLeft(
-places,
-ctx == null ? null : ctx.getEc()));
-      } catch (ETrapException ex) {
-        throw TrapException.Create(ex);
-      }
-    }
-
-    /**
-     * Returns a number similar to this number but with the radix point moved to
-     * the left.
-     * @param bigPlaces An arbitrary-precision integer.
-     * @return An arbitrary-precision binary float.
-     * @throws java.lang.NullPointerException The parameter {@code bigPlaces} is
-     * null.
-     * @deprecated Use EFloat from PeterO.Numbers/com.upokecenter.numbers.
- */
-@Deprecated
-    public ExtendedFloat MovePointLeft(BigInteger bigPlaces) {
-      if (bigPlaces == null) {
-        throw new NullPointerException("bigPlaces");
-      }
-      return new ExtendedFloat(this.getEf().MovePointLeft(bigPlaces.getEi()));
-    }
-
-    /**
-     * Returns a number similar to this number but with the radix point moved to
-     * the left.
-     * @param bigPlaces An arbitrary-precision integer.
-     * @param ctx A precision context to control precision, rounding, and exponent
-     * range of the result. If HasFlags of the context is true, will also
-     * store the flags resulting from the operation (the flags are in
-     * addition to the pre-existing flags). Can be null.
-     * @return An arbitrary-precision binary float.
-     * @throws java.lang.NullPointerException The parameter {@code bigPlaces} is
-     * null.
-     * @deprecated Use EFloat from PeterO.Numbers/com.upokecenter.numbers.
- */
-@Deprecated
-    public ExtendedFloat MovePointLeft(
-BigInteger bigPlaces,
-PrecisionContext ctx) {
-      try {
-        if (bigPlaces == null) {
-          throw new NullPointerException("bigPlaces");
-        }
-
-        return new ExtendedFloat(
-   this.getEf().MovePointLeft(
-   bigPlaces.getEi(),
-   ctx == null ? null : ctx.getEc()));
-      } catch (ETrapException ex) {
-        throw TrapException.Create(ex);
-      }
-    }
-
-    /**
-     * Returns a number similar to this number but with the radix point moved to
-     * the right.
-     * @param places A 32-bit signed integer.
-     * @return An arbitrary-precision binary float.
-     * @deprecated Use EFloat from PeterO.Numbers/com.upokecenter.numbers.
- */
-@Deprecated
-    public ExtendedFloat MovePointRight(int places) {
-      return new ExtendedFloat(this.getEf().MovePointRight(places));
-    }
-
-    /**
-     * Returns a number similar to this number but with the radix point moved to
-     * the right.
-     * @param places A 32-bit signed integer.
-     * @param ctx A precision context to control precision, rounding, and exponent
-     * range of the result. If HasFlags of the context is true, will also
-     * store the flags resulting from the operation (the flags are in
-     * addition to the pre-existing flags). Can be null.
-     * @return An arbitrary-precision binary float.
-     * @deprecated Use EFloat from PeterO.Numbers/com.upokecenter.numbers.
- */
-@Deprecated
-    public ExtendedFloat MovePointRight(int places, PrecisionContext ctx) {
-      try {
-        return new ExtendedFloat(
-this.getEf().MovePointRight(
-places,
-ctx == null ? null : ctx.getEc()));
-      } catch (ETrapException ex) {
-        throw TrapException.Create(ex);
-      }
-    }
-
-    /**
-     * Returns a number similar to this number but with the radix point moved to
-     * the right.
-     * @param bigPlaces An arbitrary-precision integer.
-     * @return An arbitrary-precision binary float.
-     * @throws java.lang.NullPointerException The parameter {@code bigPlaces} is
-     * null.
-     * @deprecated Use EFloat from PeterO.Numbers/com.upokecenter.numbers.
- */
-@Deprecated
-    public ExtendedFloat MovePointRight(BigInteger bigPlaces) {
-      if (bigPlaces == null) {
-        throw new NullPointerException("bigPlaces");
-      }
-      return new ExtendedFloat(this.getEf().MovePointRight(bigPlaces.getEi()));
-    }
-
-    /**
-     * Returns a number similar to this number but with the radix point moved to
-     * the right.
-     * @param bigPlaces An arbitrary-precision integer.
-     * @param ctx A precision context to control precision, rounding, and exponent
-     * range of the result. If HasFlags of the context is true, will also
-     * store the flags resulting from the operation (the flags are in
-     * addition to the pre-existing flags). Can be null.
-     * @return A number whose scale is increased by {@code bigPlaces}, but not to
-     * more than 0.
-     * @throws java.lang.NullPointerException The parameter {@code bigPlaces} is
-     * null.
-     * @deprecated Use EFloat from PeterO.Numbers/com.upokecenter.numbers.
- */
-@Deprecated
-    public ExtendedFloat MovePointRight(
-BigInteger bigPlaces,
-PrecisionContext ctx) {
-      try {
-        if (bigPlaces == null) {
-          throw new NullPointerException("bigPlaces");
-        }
-
-        return new ExtendedFloat(
-this.getEf().MovePointRight(
-bigPlaces.getEi(),
-ctx == null ? null : ctx.getEc()));
-      } catch (ETrapException ex) {
-        throw TrapException.Create(ex);
-      }
-    }
-
-    /**
-     * Returns a number similar to this number but with the scale adjusted.
-     * @param places A 32-bit signed integer.
-     * @return An arbitrary-precision binary float.
-     * @deprecated Use EFloat from PeterO.Numbers/com.upokecenter.numbers.
- */
-@Deprecated
-    public ExtendedFloat ScaleByPowerOfTwo(int places) {
-      return new ExtendedFloat(this.getEf().ScaleByPowerOfTwo(places));
-    }
-
-    /**
-     * Returns a number similar to this number but with the scale adjusted.
-     * @param places A 32-bit signed integer.
-     * @param ctx A precision context to control precision, rounding, and exponent
-     * range of the result. If HasFlags of the context is true, will also
-     * store the flags resulting from the operation (the flags are in
-     * addition to the pre-existing flags). Can be null.
-     * @return An arbitrary-precision binary float.
-     * @deprecated Use EFloat from PeterO.Numbers/com.upokecenter.numbers.
- */
-@Deprecated
-    public ExtendedFloat ScaleByPowerOfTwo(int places, PrecisionContext ctx) {
-      try {
-        return new ExtendedFloat(
-this.getEf().ScaleByPowerOfTwo(
-places,
-ctx == null ? null : ctx.getEc()));
-      } catch (ETrapException ex) {
-        throw TrapException.Create(ex);
-      }
-    }
-
-    /**
-     * Returns a number similar to this number but with the scale adjusted.
-     * @param bigPlaces An arbitrary-precision integer.
-     * @return An arbitrary-precision binary float.
-     * @throws java.lang.NullPointerException The parameter {@code bigPlaces} is
-     * null.
-     * @deprecated Use EFloat from PeterO.Numbers/com.upokecenter.numbers.
- */
-@Deprecated
-    public ExtendedFloat ScaleByPowerOfTwo(BigInteger bigPlaces) {
-      if (bigPlaces == null) {
-        throw new NullPointerException("bigPlaces");
-      }
-      return new ExtendedFloat(this.getEf().ScaleByPowerOfTwo(bigPlaces.getEi()));
-    }
-
-    /**
-     * Returns a number similar to this number but with its scale adjusted.
-     * @param bigPlaces An arbitrary-precision integer.
-     * @param ctx A precision context to control precision, rounding, and exponent
-     * range of the result. If HasFlags of the context is true, will also
-     * store the flags resulting from the operation (the flags are in
-     * addition to the pre-existing flags). Can be null.
-     * @return A number whose scale is increased by {@code bigPlaces}.
-     * @throws java.lang.NullPointerException The parameter {@code bigPlaces} is
-     * null.
-     * @deprecated Use EFloat from PeterO.Numbers/com.upokecenter.numbers.
- */
-@Deprecated
-    public ExtendedFloat ScaleByPowerOfTwo(
-BigInteger bigPlaces,
-PrecisionContext ctx) {
-      try {
-        if (bigPlaces == null) {
-          throw new NullPointerException("bigPlaces");
-        }
-
-        return new ExtendedFloat(
-this.getEf().ScaleByPowerOfTwo(
-bigPlaces.getEi(),
-ctx == null ? null : ctx.getEc()));
-      } catch (ETrapException ex) {
-        throw TrapException.Create(ex);
-      }
-    }
-
-    /**
-     * Finds the number of digits in this number's mantissa. Returns 1 if this
-     * value is 0, and 0 if this value is infinity or NaN.
-     * @return An arbitrary-precision integer.
-     * @deprecated Use EFloat from PeterO.Numbers/com.upokecenter.numbers.
- */
-@Deprecated
-    public BigInteger Precision() {
-      return new BigInteger(this.getEf().Precision());
-    }
-
-    /**
-     * Returns the unit in the last place. The mantissa will be 1 and the exponent
-     * will be this number's exponent. Returns 1 with an exponent of 0 if
-     * this number is infinity or NaN.
-     * @return An arbitrary-precision binary float.
-     * @deprecated Use EFloat from PeterO.Numbers/com.upokecenter.numbers.
- */
-@Deprecated
-    public ExtendedFloat Ulp() {
-      return new ExtendedFloat(this.getEf().Ulp());
-    }
-
-    /**
-     * Calculates the quotient and remainder using the DivideToIntegerNaturalScale
-     * and the formula in RemainderNaturalScale.
-     * @param divisor The number to divide by.
-     * @return A 2 element array consisting of the quotient and remainder in that
-     * order.
-     * @deprecated Use EFloat from PeterO.Numbers/com.upokecenter.numbers.
- */
-@Deprecated
-    public ExtendedFloat[] DivideAndRemainderNaturalScale(ExtendedFloat
-        divisor) {
-      EFloat[] edec = this.getEf().DivideAndRemainderNaturalScale(divisor == null ?
-        null : divisor.getEf());
-      return new ExtendedFloat[] {
-        new ExtendedFloat(edec[0]), new ExtendedFloat(edec[1])
-      };
-    }
-
-    /**
-     * Calculates the quotient and remainder using the DivideToIntegerNaturalScale
-     * and the formula in RemainderNaturalScale.
-     * @param divisor The number to divide by.
-     * @param ctx A precision context object to control the precision, rounding,
-     * and exponent range of the result. This context will be used only in
-     * the division portion of the remainder calculation; as a result, it's
-     * possible for the remainder to have a higher precision than given in
-     * this context. Flags will be set on the given context only if the
-     * context's HasFlags is true and the integer part of the division
-     * result doesn't fit the precision and exponent range without rounding.
-     * @return A 2 element array consisting of the quotient and remainder in that
-     * order.
-     * @deprecated Use EFloat from PeterO.Numbers/com.upokecenter.numbers.
- */
-@Deprecated
-    public ExtendedFloat[] DivideAndRemainderNaturalScale(
-     ExtendedFloat divisor,
-     PrecisionContext ctx) {
-      try {
-        EFloat[] edec = this.getEf().DivideAndRemainderNaturalScale(
-divisor == null ? null : divisor.getEf(),
-ctx == null ? null : ctx.getEc());
-        return new ExtendedFloat[] {
-        new ExtendedFloat(edec[0]), new ExtendedFloat(edec[1])
-      };
-      } catch (ETrapException ex) {
-        throw TrapException.Create(ex);
-      }
-    }
-=======
-    final EFloat getEf() {
-        return this.ef;
-      }
->>>>>>> 99f38ea9
   }