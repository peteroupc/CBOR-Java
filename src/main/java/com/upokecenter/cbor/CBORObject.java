--- conflicted
+++ resolved
@@ -295,8 +295,7 @@
 
     /**
      * Gets a value indicating whether this value is a CBOR false value.
-     * @return {@code true} if this value is a CBOR false value; otherwise, {@code
-     * false}.
+     * @return true if this value is a CBOR false value; otherwise, false.
      */
     public final boolean isFalse() {
         return this.getItemType() == CBORObjectTypeSimpleValue && ((Integer)this.getThisItem()).intValue()
@@ -305,8 +304,8 @@
 
     /**
      * Gets a value indicating whether this CBOR object represents a finite number.
-     * @return {@code true} if this CBOR object represents a finite number;
-     * otherwise, {@code false}.
+     * @return true if this CBOR object represents a finite number; otherwise,
+     * false.
      */
     public final boolean isFinite() {
         return this.getType() == CBORType.Number && !this.IsInfinity() &&
@@ -317,8 +316,8 @@
      * Gets a value indicating whether this object represents an integral number,
      * that is, a number without a fractional part. Infinity and
      * not-a-number are not considered integral.
-     * @return {@code true} if this object represents an integral number, that is,
-     * a number without a fractional part; otherwise, {@code false}.
+     * @return true if this object represents an integral number, that is, a number
+     * without a fractional part; otherwise, false.
      */
     public final boolean isIntegral() {
         ICBORNumber cn = NumberInterfaces[this.getItemType()];
@@ -327,8 +326,7 @@
 
     /**
      * Gets a value indicating whether this value is a CBOR null value.
-     * @return {@code true} if this value is a CBOR null value; otherwise, {@code
-     * false}.
+     * @return true if this value is a CBOR null value; otherwise, false.
      */
     public final boolean isNull() {
         return this.getItemType() == CBORObjectTypeSimpleValue && ((Integer)this.getThisItem()).intValue()
@@ -337,8 +335,7 @@
 
     /**
      * Gets a value indicating whether this data item has at least one tag.
-     * @return {@code true} if this data item has at least one tag; otherwise,
-     * {@code false}.
+     * @return true if this data item has at least one tag; otherwise, false.
      */
     public final boolean isTagged() {
         return this.itemtypeValue == CBORObjectTypeTagged;
@@ -346,8 +343,7 @@
 
     /**
      * Gets a value indicating whether this value is a CBOR true value.
-     * @return {@code true} if this value is a CBOR true value; otherwise, {@code
-     * false}.
+     * @return true if this value is a CBOR true value; otherwise, false.
      */
     public final boolean isTrue() {
         return this.getItemType() == CBORObjectTypeSimpleValue && ((Integer)this.getThisItem()).intValue()
@@ -356,8 +352,7 @@
 
     /**
      * Gets a value indicating whether this value is a CBOR undefined value.
-     * @return {@code true} if this value is a CBOR undefined value; otherwise,
-     * {@code false}.
+     * @return true if this value is a CBOR undefined value; otherwise, false.
      */
     public final boolean isUndefined() {
         return this.getItemType() == CBORObjectTypeSimpleValue && ((Integer)this.getThisItem()).intValue()
@@ -366,8 +361,7 @@
 
     /**
      * Gets a value indicating whether this object&#x27;s value equals 0.
-     * @return {@code true} if this object's value equals 0; otherwise, {@code
-     * false}.
+     * @return true if this object's value equals 0; otherwise, false.
      */
     public final boolean isZero() {
         ICBORNumber cn = NumberInterfaces[this.getItemType()];
@@ -389,8 +383,7 @@
 
     /**
      * Gets a value indicating whether this object is a negative number.
-     * @return {@code true} if this object is a negative number; otherwise, {@code
-     * false}.
+     * @return true if this object is a negative number; otherwise, false.
      */
     public final boolean isNegative() {
         ICBORNumber cn = NumberInterfaces[this.getItemType()];
@@ -2613,13 +2606,8 @@
     /**
      * Returns whether this object's value is an integral value, is -(2^31) or
      * greater, and is less than 2^31.
-<<<<<<< HEAD
-     * @return {@code true} if this object's value is an integral value, is -(2^31)
-     * or greater, and is less than 2^31; otherwise, {@code false}.
-=======
      * @return true if this object's value is an integral value, is -(2^31) or
      * greater, and is less than 2^31; otherwise, false .
->>>>>>> 99f38ea9
      */
     public boolean CanFitInInt32() {
       if (!this.CanFitInInt64()) {
@@ -2632,13 +2620,8 @@
     /**
      * Returns whether this object's value is an integral value, is -(2^63) or
      * greater, and is less than 2^63.
-<<<<<<< HEAD
-     * @return {@code true} if this object's value is an integral value, is -(2^63)
-     * or greater, and is less than 2^63; otherwise, {@code false}.
-=======
      * @return true if this object's value is an integral value, is -(2^63) or
      * greater, and is less than 2^63; otherwise, false .
->>>>>>> 99f38ea9
      */
     public boolean CanFitInInt64() {
       ICBORNumber cn = NumberInterfaces[this.getItemType()];
@@ -2661,13 +2644,8 @@
     /**
      * Returns whether this object's value, truncated to an integer, would be
      * -(2^31) or greater, and less than 2^31.
-<<<<<<< HEAD
-     * @return {@code true} if this object's value, truncated to an integer, would
-     * be -(2^31) or greater, and less than 2^31; otherwise, {@code false}.
-=======
      * @return true if this object's value, truncated to an integer, would be
      * -(2^31) or greater, and less than 2^31; otherwise, false .
->>>>>>> 99f38ea9
      */
     public boolean CanTruncatedIntFitInInt32() {
       ICBORNumber cn = NumberInterfaces[this.getItemType()];
@@ -2677,13 +2655,8 @@
     /**
      * Returns whether this object's value, truncated to an integer, would be
      * -(2^63) or greater, and less than 2^63.
-<<<<<<< HEAD
-     * @return {@code true} if this object's value, truncated to an integer, would
-     * be -(2^63) or greater, and less than 2^63; otherwise, {@code false}.
-=======
      * @return true if this object's value, truncated to an integer, would be
      * -(2^63) or greater, and less than 2^63; otherwise, false .
->>>>>>> 99f38ea9
      */
     public boolean CanTruncatedIntFitInInt64() {
       ICBORNumber cn = NumberInterfaces[this.getItemType()];
@@ -2949,8 +2922,8 @@
     /**
      * Determines whether a value of the given key exists in this object.
      * @param key An object that serves as the key.
-     * @return {@code true} if the given key is found, or false if the given key is
-     * not found or this object is not a map.
+     * @return true if the given key is found, or false if the given key is not
+     * found or this object is not a map.
      * @throws java.lang.NullPointerException Key is null (as opposed to
      * CBORObject.Null).
      */
@@ -2968,8 +2941,8 @@
     /**
      * Determines whether a value of the given key exists in this object.
      * @param key A string that serves as the key.
-     * @return {@code true} if the given key (as a CBOR object) is found, or false
-     * if the given key is not found or this object is not a map.
+     * @return true if the given key (as a CBOR object) is found, or false if the
+     * given key is not found or this object is not a map.
      * @throws java.lang.NullPointerException Key is null.
      */
     public boolean ContainsKey(String key) {
@@ -3120,11 +3093,7 @@
     /**
      * Determines whether this object and another object are equal.
      * @param obj An arbitrary object.
-<<<<<<< HEAD
-     * @return {@code true} if the objects are equal; otherwise, {@code false}.
-=======
      * @return true if the objects are equal; otherwise, false .
->>>>>>> 99f38ea9
      */
     @Override public boolean equals(Object obj) {
       return this.equals(((obj instanceof CBORObject) ? (CBORObject)obj : null));
@@ -3133,11 +3102,7 @@
     /**
      * Compares the equality of two CBOR objects.
      * @param other The object to compare.
-<<<<<<< HEAD
-     * @return {@code true} if the objects are equal; otherwise, {@code false}.
-=======
      * @return true if the objects are equal; otherwise, false .
->>>>>>> 99f38ea9
      */
     @SuppressWarnings("unchecked")
 public boolean equals(CBORObject other) {
@@ -3271,8 +3236,7 @@
     /**
      * Returns whether this object has a tag of the given number.
      * @param tagValue The tag value to search for.
-     * @return {@code true} if this object has a tag of the given number;
-     * otherwise, {@code false}.
+     * @return true if this object has a tag of the given number; otherwise, false.
      * @throws IllegalArgumentException TagValue is less than 0.
      * @throws java.lang.NullPointerException The parameter "obj" is null.
      */
@@ -3296,8 +3260,7 @@
     /**
      * Returns whether this object has a tag of the given number.
      * @param bigTagValue The tag value to search for.
-     * @return {@code true} if this object has a tag of the given number;
-     * otherwise, {@code false}.
+     * @return true if this object has a tag of the given number; otherwise, false.
      * @throws java.lang.NullPointerException BigTagValue is null.
      * @throws IllegalArgumentException BigTagValue is less than 0.
      * @deprecated Use the EInteger version of this method.
@@ -3365,12 +3328,7 @@
 
     /**
      * Gets a value indicating whether this CBOR object represents infinity.
-<<<<<<< HEAD
-     * @return {@code true} if this CBOR object represents infinity; otherwise,
-     * {@code false}.
-=======
      * @return true if this CBOR object represents infinity; otherwise, false .
->>>>>>> 99f38ea9
      */
     public boolean IsInfinity() {
       ICBORNumber cn = NumberInterfaces[this.getItemType()];
@@ -3381,9 +3339,9 @@
      * Gets a value indicating whether this CBOR object represents a not-a-number
      * value (as opposed to whether this object&#x27;s type is not a number
      * type).
-     * @return {@code true} if this CBOR object represents a not-a-number value (as
-     * opposed to whether this object's type is not a number type);
-     * otherwise, {@code false}.
+     * @return true if this CBOR object represents a not-a-number value (as opposed
+     * to whether this object's type is not a number type); otherwise,
+     * false.
      */
     public boolean IsNaN() {
       ICBORNumber cn = NumberInterfaces[this.getItemType()];
@@ -3393,8 +3351,8 @@
     /**
      * Gets a value indicating whether this CBOR object represents negative
      * infinity.
-     * @return {@code true} if this CBOR object represents negative infinity;
-     * otherwise, {@code false}.
+     * @return true if this CBOR object represents negative infinity; otherwise,
+     * false.
      */
     public boolean IsNegativeInfinity() {
       ICBORNumber cn = NumberInterfaces[this.getItemType()];
@@ -3404,8 +3362,8 @@
     /**
      * Gets a value indicating whether this CBOR object represents positive
      * infinity.
-     * @return {@code true} if this CBOR object represents positive infinity;
-     * otherwise, {@code false}.
+     * @return true if this CBOR object represents positive infinity; otherwise,
+     * false.
      */
     public boolean IsPositiveInfinity() {
       ICBORNumber cn = NumberInterfaces[this.getItemType()];
@@ -3442,7 +3400,7 @@
      * from the array. If this object is a map, removes the item with the
      * given key from the map.
      * @param obj The item or key to remove.
-     * @return {@code true} if the item was removed; otherwise, {@code false}.
+     * @return true if the item was removed; otherwise, false.
      * @throws java.lang.NullPointerException The parameter {@code obj} is null (as
      * opposed to CBORObject.Null).
      * @throws IllegalStateException The object is not an array or map.
