--- conflicted
+++ resolved
@@ -64,13 +64,8 @@
      * Determines whether this type filter allows CBOR arrays and the given array
      * index is allowed under this type filter.
      * @param index An array index, starting from 0.
-<<<<<<< HEAD
-     * @return {@code true} if this type filter allows CBOR arrays and the given
-     * array index is allowed under this type filter; otherwise, false .
-=======
      * @return true if this type filter allows CBOR arrays and the given array
      * index is allowed under this type filter; otherwise, false .
->>>>>>> 99f38ea9
      */
     public boolean ArrayIndexAllowed(int index) {
    return (this.types & (1 << 4)) != 0 && index >= 0 &&
@@ -82,8 +77,8 @@
     /**
      * Returns whether an array's length is allowed under this filter.
      * @param length The length of a CBOR array.
-     * @return {@code true} if this filter allows CBOR arrays and an array's length
-     * is allowed under this filter; otherwise, {@code false}.
+     * @return true if this filter allows CBOR arrays and an array's length is
+     * allowed under this filter; otherwise, false.
      */
     public boolean ArrayLengthMatches(int length) {
       return (this.types & (1 << 4)) != 0 && (this.anyArrayLength ||
@@ -94,8 +89,8 @@
     /**
      * Returns whether an array's length is allowed under a filter.
      * @param length The length of a CBOR array.
-     * @return {@code true} if this filter allows CBOR arrays and an array's length
-     * is allowed under a filter; otherwise, {@code false}.
+     * @return true if this filter allows CBOR arrays and an array's length is
+     * allowed under a filter; otherwise, false.
      */
     public boolean ArrayLengthMatches(long length) {
       return (this.types & (1 << 4)) != 0 && (this.anyArrayLength ||
@@ -106,8 +101,8 @@
     /**
      * Returns whether an array's length is allowed under a filter.
      * @param bigLength An arbitrary-precision integer.
-     * @return {@code true} if this filter allows CBOR arrays and an array's length
-     * is allowed under a filter; otherwise, {@code false}.
+     * @return true if this filter allows CBOR arrays and an array's length is
+     * allowed under a filter; otherwise, false.
      * @throws java.lang.NullPointerException The parameter {@code bigLength} is
      * null.
      */
@@ -186,8 +181,8 @@
      * Returns whether the given CBOR major type matches a major type allowed by
      * this filter.
      * @param type A CBOR major type from 0 to 7.
-     * @return {@code true} if the given CBOR major type matches a major type
-     * allowed by this filter; otherwise, {@code false}.
+     * @return true if the given CBOR major type matches a major type allowed by
+     * this filter; otherwise, false.
      */
     public boolean MajorTypeMatches(int type) {
       return type >= 0 && type <= 7 && (this.types & (1 << type)) != 0;
@@ -196,8 +191,8 @@
     /**
      * Returns whether this filter allows simple values that are not floating-point
      * numbers.
-     * @return {@code true} if this filter allows simple values that are not
-     * floating-point numbers; otherwise, {@code false}.
+     * @return true if this filter allows simple values that are not floating-point
+     * numbers; otherwise, false.
      */
     public boolean NonFPSimpleValueAllowed() {
       return this.MajorTypeMatches(7) && !this.floatingpoint;
@@ -206,8 +201,8 @@
     /**
      * Gets a value indicating whether CBOR objects can have the given tag number.
      * @param tag A tag number. Returns false if this is less than 0.
-     * @return {@code true} if CBOR objects can have the given tag number;
-     * otherwise, {@code false}.
+     * @return true if CBOR objects can have the given tag number; otherwise,
+     * false.
      */
     public boolean TagAllowed(int tag) {
       return this.any || this.TagAllowed(EInteger.FromInt32(tag));
@@ -216,8 +211,8 @@
     /**
      * Gets a value indicating whether CBOR objects can have the given tag number.
      * @param longTag A tag number. Returns false if this is less than 0.
-     * @return {@code true} if CBOR objects can have the given tag number;
-     * otherwise, {@code false}.
+     * @return true if CBOR objects can have the given tag number; otherwise,
+     * false.
      */
     public boolean TagAllowed(long longTag) {
       return this.any || this.TagAllowed(EInteger.FromInt64(longTag));
@@ -226,8 +221,8 @@
     /**
      * Gets a value indicating whether CBOR objects can have the given tag number.
      * @param bigTag A tag number. Returns false if this is less than 0.
-     * @return {@code true} if CBOR objects can have the given tag number;
-     * otherwise, {@code false}.
+     * @return true if CBOR objects can have the given tag number; otherwise,
+     * false.
      * @throws java.lang.NullPointerException The parameter {@code bigTag} is null.
      */
     public boolean TagAllowed(EInteger bigTag) {
